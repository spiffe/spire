sudo: required

services:
  - docker

language: go

go:
  - 1.13.4

cache:
  directories:
    - .cache
    - $HOME/.build
    # cache the Go module cache
    - $HOME/go/pkg/mod
    # cache `go install`-ed binaries across stages. build.sh unsets GOPATH
    # so this is hitting the default go env of $HOME/go
    - $HOME/go/bin

stages:
  - lint and test
  - build release
  - publish images
  - nightly integration tests

jobs:
  include:
    - stage: lint and test
      name: lint
      script:
<<<<<<< HEAD
        - make generate-check
        - shellcheck script/*.sh
        - shellcheck .travis/*.sh
=======
        - ./build.sh setup
        - ./build.sh utils
      os: macos
    - stage: setup
      script:
        - ./build.sh setup
        - ./build.sh utils
      os: linux
      dist: xenial
    - stage: lint
      script:
        - ./build.sh protobuf_verify
        - shellcheck build.sh
        - make lint
>>>>>>> 2968f05c
      # linting is OS agnostic but protobuf_verify needs utils to lets be explicit
      # about its runtime environment
      os: linux 
      dist: xenial
    - stage: lint and test
      name: linux tests
      script:
        - .travis/run-unit-tests.sh
      os: macos
    - stage: lint and test
      name: macos tests
      script:
        - .travis/run-unit-tests.sh
      os: linux
      dist: xenial
    - stage: build release
      script:
        - make artifact
        - .travis/build-release.sh
      os: linux
      dist: xenial
      deploy:
        - provider: s3
          access_key_id: $AWS_ACCESS_KEY_ID
          secret_access_key: $AWS_SECRET_ACCESS_KEY
          bucket: scytale-artifacts
          local-dir: artifacts
          upload-dir: spire
          acl: public_read
          skip_cleanup: true
          region: us-east-2
          on:
            all_branches: true
            condition: $AWS_SECRET_ACCESS_KEY != ""
        - provider: releases
          api_key: $GITHUB_TOKEN
          file_glob: true
          file: releases/*
          skip_cleanup: true
          on:
            tags: true
            condition: $GITHUB_TOKEN != ""

    - stage: publish images
      if: type = push AND (tag IS present OR branch = master)
      os: linux
      dist: xenial
      before_script:
        # Decrypt credentials needed to log into gcr registry
        - openssl aes-256-cbc -K $encrypted_b48f9e852489_key -iv $encrypted_b48f9e852489_iv -in .travis/spire-travis-ci.json.enc -out .travis/spire-travis-ci.json -d
      script:
        - make images
        - make integration
        - .travis/publish-images.sh

    - stage: nightly integration tests
      if: type = cron
      os: linux
      dist: xenial
      script:
        - make images
        - make integration

notifications:
  email:
    recipients:
      - spire-dev@spiffe.io
  slack:
    secure: auV9VWkA50+tf4cKUUkMH/KqggKSJCBV9ruLSF1LVgqQYnK34rp/PPzx4gTiQYA07ltnu8Hi13XMoN5+OFsRfzVRCKP1tlGuTvVhpsoyMGiNxBY1Yw2OhZXRoSjCwJkuBsAkkaxAgsC58IEnxhKq+M83dDYx+WiybO+aQnQ6ExbGE4oUBhhBkYKrHy4Kt9/3yWLqicV/VXFtvwbXG5OG1zNNOYCUEud4Y8j6pcb0kyVqlHFjAjasLPsln0QSaTxOThLZCxMZD2zpbI1xxO5tBusqDe1QOMSgsyAbDaNk7wCb2kU+0hRKcfiuWShrswhECSJsYUImLq4c77WbdhrjRgscgY2779T/jaJHbG3Lx7GlDWYLSgFcM8VfZK+K5XPcm35F2qGPiEjtYEEAPS2qQM9PZyvTEVPxjNEc2PE3bINTjibcKbfATNa1ULQvJ6ixtSL9Ao8828iUfaR0mK4eaWnJckov5OaGvah+v6vh49JqZTEN3Or8XTUw0ra14euS6jR30XB2Y3S8/0NuvHY+ytJe36yQn9FdFM3asNpBuNP7F9v00WJr3+Lhg7KHMd0m19ulwtmXiWJYU25AVMk/oXp+aq+678AvhYkYZGaUzC3timsuTlAjH9DA9yxBW+8KE9y46Jq8vXHXhKTfdKDVVUyOFxKKGAjCA5QbeKx+5QU=<|MERGE_RESOLUTION|>--- conflicted
+++ resolved
@@ -29,26 +29,10 @@
     - stage: lint and test
       name: lint
       script:
-<<<<<<< HEAD
+        - make lint
         - make generate-check
         - shellcheck script/*.sh
         - shellcheck .travis/*.sh
-=======
-        - ./build.sh setup
-        - ./build.sh utils
-      os: macos
-    - stage: setup
-      script:
-        - ./build.sh setup
-        - ./build.sh utils
-      os: linux
-      dist: xenial
-    - stage: lint
-      script:
-        - ./build.sh protobuf_verify
-        - shellcheck build.sh
-        - make lint
->>>>>>> 2968f05c
       # linting is OS agnostic but protobuf_verify needs utils to lets be explicit
       # about its runtime environment
       os: linux 
