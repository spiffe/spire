--- conflicted
+++ resolved
@@ -1,21 +1,12 @@
-<<<<<<< HEAD
-hash: 594c42315502da06ee1b4c9ea42fb85a7915cae238dbb86c146c8eca5053802a
-updated: 2018-06-11T21:19:28.389117323-03:00
-=======
 hash: 35f27a42ef95c2096d1e978ff87429ab29a41fb0e5d4fd4f8ef3a89c2964ee5d
-updated: 2018-06-09T11:32:20.976069+02:00
->>>>>>> 19d72d66
+updated: 2018-07-02T20:36:21.483841062-03:00
 imports:
 - name: github.com/armon/go-metrics
   version: 783273d703149aaeb9897cf58613d5af48861c25
 - name: github.com/armon/go-radix
   version: 1fca145dffbcaa8fe914309b1ec0cfc67500fe61
 - name: github.com/aws/aws-sdk-go
-<<<<<<< HEAD
-  version: d2d4fca90395039f60821c231da759cab8f318c7
-=======
-  version: c9af76f2478f81c6566d0f7f4d522254ec7c0b52
->>>>>>> 19d72d66
+  version: 8f7d1442888a1f96115869cec4af9855018ece98
   subpackages:
   - aws
   - aws/awserr
@@ -47,6 +38,10 @@
   - service/sts
 - name: github.com/bgentry/speakeasy
   version: 4aabc24848ce5fd31929f7d1e4ea74d3709c14cd
+- name: github.com/davecgh/go-spew
+  version: ecdeabc65495df2dec95d7c4a4c3e021903035e5
+  subpackages:
+  - spew
 - name: github.com/dgrijalva/jwt-go
   version: 06ea1031745cb8b3dab3f6a236daf2b0aa468b7e
 - name: github.com/go-ini/ini
@@ -68,12 +63,14 @@
   - proto
   - protoc-gen-go
   - protoc-gen-go/descriptor
+  - protoc-gen-go/plugin
   - ptypes
   - ptypes/any
   - ptypes/duration
   - ptypes/empty
   - ptypes/struct
   - ptypes/timestamp
+  - ptypes/wrappers
 - name: github.com/grpc-ecosystem/grpc-gateway
   version: 8cc3a55af3bcf171a1c23a90c4df9cf591706104
   subpackages:
@@ -137,6 +134,10 @@
   version: 518dc677a1e1222682f4e7db06721942cb8e9e4c
 - name: github.com/mitchellh/go-testing-interface
   version: a61a99592b77c9ba629d254a693acffaeb4b7e28
+- name: github.com/pmezard/go-difflib
+  version: 792786c7400a136282c1664665ae0a8db921c6c2
+  subpackages:
+  - difflib
 - name: github.com/posener/complete
   version: cdc49b71388c2ab059f57997ef2575c9e8b4f146
   subpackages:
@@ -170,6 +171,12 @@
   - uri
 - name: github.com/StackExchange/wmi
   version: 5d049714c4a64225c3c79a7cf7d02f7fb5b96338
+- name: github.com/stretchr/testify
+  version: 87b1dfb5b2fa649f52695dd9eae19abe404a4308
+  subpackages:
+  - assert
+  - require
+  - suite
 - name: golang.org/x/crypto
   version: a6600008915114d9c087fad9f03d75087b1a74df
   subpackages:
@@ -206,22 +213,23 @@
   - googleapis/api/annotations
   - googleapis/rpc/status
 - name: google.golang.org/grpc
-  version: 7a6a684ca69eb4cae85ad0a484f2e531598c047b
+  version: 168a6198bcb0ef175f7dacec0b8691fc141dc9b8
   subpackages:
   - balancer
   - balancer/base
   - balancer/roundrobin
-  - channelz
   - codes
   - connectivity
   - credentials
   - encoding
   - encoding/proto
-  - grpclb/grpc_lb_v1/messages
   - grpclog
   - health
   - health/grpc_health_v1
   - internal
+  - internal/backoff
+  - internal/channelz
+  - internal/grpcrand
   - keepalive
   - metadata
   - naming
@@ -235,18 +243,4 @@
   - transport
 - name: gopkg.in/tomb.v2
   version: d5d1b5820637886def9eef33e03a27a9f166942c
-testImports:
-- name: github.com/davecgh/go-spew
-  version: ecdeabc65495df2dec95d7c4a4c3e021903035e5
-  subpackages:
-  - spew
-- name: github.com/pmezard/go-difflib
-  version: 792786c7400a136282c1664665ae0a8db921c6c2
-  subpackages:
-  - difflib
-- name: github.com/stretchr/testify
-  version: 87b1dfb5b2fa649f52695dd9eae19abe404a4308
-  subpackages:
-  - assert
-  - require
-  - suite+testImports: []