package main

import (
	"errors"
<<<<<<< HEAD
	"fmt"
=======
	"log"
>>>>>>> 44db65fe
	"sort"
	"sync"
	"time"

	"github.com/hashicorp/go-plugin"
	"github.com/hashicorp/hcl"
	"github.com/jinzhu/gorm"
	_ "github.com/jinzhu/gorm/dialects/sqlite"
	"github.com/satori/go.uuid"
	"github.com/spiffe/spire/proto/common"
	spi "github.com/spiffe/spire/proto/common/plugin"
	"github.com/spiffe/spire/proto/server/datastore"
)

var (
	pluginInfo = spi.GetPluginInfoResponse{
		Description: "",
		DateCreated: "",
		Version:     "",
		Author:      "",
		Company:     "",
	}
)

type configuration struct {
	FileName string `hcl:"file_name" json:"file_name"`
}

type sqlitePlugin struct {
	db *gorm.DB

	// Path to use for sqlite db
	fileName string

	mutex *sync.Mutex
}

func (ds *sqlitePlugin) CreateFederatedEntry(
	req *datastore.CreateFederatedEntryRequest) (*datastore.CreateFederatedEntryResponse, error) {

	ds.mutex.Lock()
	defer ds.mutex.Unlock()

	bundle := req.FederatedBundle
	if bundle == nil {
		return nil, errors.New("invalid request: no bundle given")
	}

	model := FederatedBundle{
		SpiffeID: bundle.FederatedBundleSpiffeId,
		Bundle:   bundle.FederatedTrustBundle,
		TTL:      bundle.Ttl,
	}

	if err := ds.db.Create(&model).Error; err != nil {
		return nil, err
	}

	return &datastore.CreateFederatedEntryResponse{}, nil
}

func (ds *sqlitePlugin) ListFederatedEntry(
	*datastore.ListFederatedEntryRequest) (*datastore.ListFederatedEntryResponse, error) {

	ds.mutex.Lock()
	defer ds.mutex.Unlock()

	var entries []FederatedBundle
	var response datastore.ListFederatedEntryResponse

	if err := ds.db.Find(&entries).Error; err != nil {
		return &response, err
	}

	for _, model := range entries {
		response.FederatedBundleSpiffeIdList = append(response.FederatedBundleSpiffeIdList, model.SpiffeID)
	}

	return &response, nil
}

func (ds *sqlitePlugin) UpdateFederatedEntry(
	req *datastore.UpdateFederatedEntryRequest) (*datastore.UpdateFederatedEntryResponse, error) {

	ds.mutex.Lock()
	defer ds.mutex.Unlock()

	bundle := req.FederatedBundle

	if bundle == nil {
		return nil, errors.New("invalid request: no bundle given")
	}

	db := ds.db.Begin()

	var model FederatedBundle

	if err := db.Find(&model, "spiffe_id = ?", bundle.FederatedBundleSpiffeId).Error; err != nil {
		db.Rollback()
		return nil, err
	}

	updates := FederatedBundle{
		Bundle: bundle.FederatedTrustBundle,
		TTL:    bundle.Ttl,
	}

	if err := db.Model(&model).Updates(updates).Error; err != nil {
		db.Rollback()
		return nil, err
	}

	return &datastore.UpdateFederatedEntryResponse{
		FederatedBundle: &datastore.FederatedBundle{
			FederatedBundleSpiffeId: model.SpiffeID,
			FederatedTrustBundle:    model.Bundle,
			Ttl:                     model.TTL,
		},
	}, db.Commit().Error
}

func (ds *sqlitePlugin) DeleteFederatedEntry(
	req *datastore.DeleteFederatedEntryRequest) (*datastore.DeleteFederatedEntryResponse, error) {

	ds.mutex.Lock()
	defer ds.mutex.Unlock()

	db := ds.db.Begin()

	var model FederatedBundle

	if err := db.Find(&model, "spiffe_id = ?", req.FederatedBundleSpiffeId).Error; err != nil {
		db.Rollback()
		return nil, err
	}

	if err := db.Delete(&model).Error; err != nil {
		db.Rollback()
		return nil, err
	}

	return &datastore.DeleteFederatedEntryResponse{
		FederatedBundle: &datastore.FederatedBundle{
			FederatedBundleSpiffeId: model.SpiffeID,
			FederatedTrustBundle:    model.Bundle,
			Ttl:                     model.TTL,
		},
	}, db.Commit().Error
}

func (ds *sqlitePlugin) CreateAttestedNodeEntry(
	req *datastore.CreateAttestedNodeEntryRequest) (*datastore.CreateAttestedNodeEntryResponse, error) {

	ds.mutex.Lock()
	defer ds.mutex.Unlock()

	entry := req.AttestedNodeEntry
	if entry == nil {
		return nil, errors.New("invalid request: missing attested node")
	}

	expiresAt, err := time.Parse(datastore.TimeFormat, entry.CertExpirationDate)
	if err != nil {
		return nil, errors.New("invalid request: missing expiration")
	}

	model := AttestedNodeEntry{
		SpiffeID:     entry.BaseSpiffeId,
		DataType:     entry.AttestedDataType,
		SerialNumber: entry.CertSerialNumber,
		ExpiresAt:    expiresAt,
	}

	if err := ds.db.Create(&model).Error; err != nil {
		return nil, err
	}

	return &datastore.CreateAttestedNodeEntryResponse{
		AttestedNodeEntry: &datastore.AttestedNodeEntry{
			BaseSpiffeId:       model.SpiffeID,
			AttestedDataType:   model.DataType,
			CertSerialNumber:   model.SerialNumber,
			CertExpirationDate: expiresAt.Format(datastore.TimeFormat),
		},
	}, nil
}

func (ds *sqlitePlugin) FetchAttestedNodeEntry(
	req *datastore.FetchAttestedNodeEntryRequest) (*datastore.FetchAttestedNodeEntryResponse, error) {

	ds.mutex.Lock()
	defer ds.mutex.Unlock()

	var model AttestedNodeEntry
	err := ds.db.Find(&model, "spiffe_id = ?", req.BaseSpiffeId).Error
	switch {
	case err == gorm.ErrRecordNotFound:
		return &datastore.FetchAttestedNodeEntryResponse{}, nil
	case err != nil:
		return nil, err
	}
	return &datastore.FetchAttestedNodeEntryResponse{
		AttestedNodeEntry: &datastore.AttestedNodeEntry{
			BaseSpiffeId:       model.SpiffeID,
			AttestedDataType:   model.DataType,
			CertSerialNumber:   model.SerialNumber,
			CertExpirationDate: model.ExpiresAt.Format(datastore.TimeFormat),
		},
	}, nil
}

func (ds *sqlitePlugin) FetchStaleNodeEntries(
	*datastore.FetchStaleNodeEntriesRequest) (*datastore.FetchStaleNodeEntriesResponse, error) {

	ds.mutex.Lock()
	defer ds.mutex.Unlock()

	var models []AttestedNodeEntry
	if err := ds.db.Find(&models, "expires_at < ?", time.Now()).Error; err != nil {
		return nil, err
	}

	resp := &datastore.FetchStaleNodeEntriesResponse{
		AttestedNodeEntryList: make([]*datastore.AttestedNodeEntry, 0, len(models)),
	}

	for _, model := range models {
		resp.AttestedNodeEntryList = append(resp.AttestedNodeEntryList, &datastore.AttestedNodeEntry{
			BaseSpiffeId:       model.SpiffeID,
			AttestedDataType:   model.DataType,
			CertSerialNumber:   model.SerialNumber,
			CertExpirationDate: model.ExpiresAt.Format(datastore.TimeFormat),
		})
	}
	return resp, nil
}

func (ds *sqlitePlugin) UpdateAttestedNodeEntry(
	req *datastore.UpdateAttestedNodeEntryRequest) (*datastore.UpdateAttestedNodeEntryResponse, error) {

	ds.mutex.Lock()
	defer ds.mutex.Unlock()

	var model AttestedNodeEntry

	expiresAt, err := time.Parse(datastore.TimeFormat, req.CertExpirationDate)
	if err != nil {
		return nil, err
	}

	db := ds.db.Begin()

	if err := db.Find(&model, "spiffe_id = ?", req.BaseSpiffeId).Error; err != nil {
		db.Rollback()
		return nil, err
	}

	updates := AttestedNodeEntry{
		SerialNumber: req.CertSerialNumber,
		ExpiresAt:    expiresAt,
	}

	if err := db.Model(&model).Updates(updates).Error; err != nil {
		db.Rollback()
		return nil, err
	}

	return &datastore.UpdateAttestedNodeEntryResponse{
		AttestedNodeEntry: &datastore.AttestedNodeEntry{
			BaseSpiffeId:       model.SpiffeID,
			AttestedDataType:   model.DataType,
			CertSerialNumber:   model.SerialNumber,
			CertExpirationDate: model.ExpiresAt.Format(datastore.TimeFormat),
		},
	}, db.Commit().Error
}

func (ds *sqlitePlugin) DeleteAttestedNodeEntry(
	req *datastore.DeleteAttestedNodeEntryRequest) (*datastore.DeleteAttestedNodeEntryResponse, error) {

	ds.mutex.Lock()
	defer ds.mutex.Unlock()

	db := ds.db.Begin()

	var model AttestedNodeEntry

	if err := db.Find(&model, "spiffe_id = ?", req.BaseSpiffeId).Error; err != nil {
		db.Rollback()
		return nil, err
	}

	if err := db.Delete(&model).Error; err != nil {
		db.Rollback()
		return nil, err
	}

	return &datastore.DeleteAttestedNodeEntryResponse{
		AttestedNodeEntry: &datastore.AttestedNodeEntry{
			BaseSpiffeId:       model.SpiffeID,
			AttestedDataType:   model.DataType,
			CertSerialNumber:   model.SerialNumber,
			CertExpirationDate: model.ExpiresAt.Format(datastore.TimeFormat),
		},
	}, db.Commit().Error
}

func (ds *sqlitePlugin) CreateNodeResolverMapEntry(
	req *datastore.CreateNodeResolverMapEntryRequest) (*datastore.CreateNodeResolverMapEntryResponse, error) {

	ds.mutex.Lock()
	defer ds.mutex.Unlock()

	entry := req.NodeResolverMapEntry
	if entry == nil {
		return nil, errors.New("Invalid Request: no map entry")
	}

	selector := entry.Selector
	if selector == nil {
		return nil, errors.New("Invalid Request: no selector")
	}

	model := NodeResolverMapEntry{
		SpiffeID: entry.BaseSpiffeId,
		Type:     selector.Type,
		Value:    selector.Value,
	}

	if err := ds.db.Create(&model).Error; err != nil {
		return nil, err
	}

	return &datastore.CreateNodeResolverMapEntryResponse{
		NodeResolverMapEntry: &datastore.NodeResolverMapEntry{
			BaseSpiffeId: model.SpiffeID,
			Selector: &common.Selector{
				Type:  model.Type,
				Value: model.Value,
			},
		},
	}, nil
}

func (ds *sqlitePlugin) FetchNodeResolverMapEntry(
	req *datastore.FetchNodeResolverMapEntryRequest) (*datastore.FetchNodeResolverMapEntryResponse, error) {

	ds.mutex.Lock()
	defer ds.mutex.Unlock()

	var models []NodeResolverMapEntry

	if err := ds.db.Find(&models, "spiffe_id = ?", req.BaseSpiffeId).Error; err != nil {
		return nil, err
	}

	resp := &datastore.FetchNodeResolverMapEntryResponse{
		NodeResolverMapEntryList: make([]*datastore.NodeResolverMapEntry, 0, len(models)),
	}

	for _, model := range models {
		resp.NodeResolverMapEntryList = append(resp.NodeResolverMapEntryList, &datastore.NodeResolverMapEntry{
			BaseSpiffeId: model.SpiffeID,
			Selector: &common.Selector{
				Type:  model.Type,
				Value: model.Value,
			},
		})
	}
	return resp, nil
}

func (ds *sqlitePlugin) DeleteNodeResolverMapEntry(
	req *datastore.DeleteNodeResolverMapEntryRequest) (*datastore.DeleteNodeResolverMapEntryResponse, error) {

	ds.mutex.Lock()
	defer ds.mutex.Unlock()

	entry := req.NodeResolverMapEntry
	if entry == nil {
		return nil, errors.New("Invalid Request: no map entry")
	}

	tx := ds.db.Begin()

	// if no selector is given, delete all entries with the given spiffe id

	scope := tx.Where("spiffe_id = ?", entry.BaseSpiffeId)

	if selector := entry.Selector; selector != nil {
		scope = scope.Where("type  = ?", selector.Type)
		scope = scope.Where("value = ?", selector.Value)
	}

	var models []NodeResolverMapEntry

	if err := scope.Find(&models).Error; err != nil {
		tx.Rollback()
		return nil, err
	}

	if err := scope.Delete(&NodeResolverMapEntry{}).Error; err != nil {
		tx.Rollback()
		return nil, err
	}

	resp := &datastore.DeleteNodeResolverMapEntryResponse{
		NodeResolverMapEntryList: make([]*datastore.NodeResolverMapEntry, 0, len(models)),
	}

	for _, model := range models {
		resp.NodeResolverMapEntryList = append(resp.NodeResolverMapEntryList, &datastore.NodeResolverMapEntry{
			BaseSpiffeId: model.SpiffeID,
			Selector: &common.Selector{
				Type:  model.Type,
				Value: model.Value,
			},
		})
	}

	return resp, tx.Commit().Error
}

func (sqlitePlugin) RectifyNodeResolverMapEntries(
	*datastore.RectifyNodeResolverMapEntriesRequest) (*datastore.RectifyNodeResolverMapEntriesResponse, error) {
	return &datastore.RectifyNodeResolverMapEntriesResponse{}, errors.New("Not Implemented")
}

func (ds *sqlitePlugin) CreateRegistrationEntry(
	request *datastore.CreateRegistrationEntryRequest) (*datastore.CreateRegistrationEntryResponse, error) {

	ds.mutex.Lock()
	defer ds.mutex.Unlock()

	// TODO: Validations should be done in the ProtoBuf level [https://github.com/spiffe/spire/issues/44]
	if request.RegisteredEntry == nil {
		return nil, errors.New("Invalid request: missing registered entry")
	} else if request.RegisteredEntry.Selectors == nil || len(request.RegisteredEntry.Selectors) == 0 {
		return nil, errors.New("Invalid request: missing selector list")
	} else if len(request.RegisteredEntry.SpiffeId) == 0 {
		return nil, errors.New("Invalid request: missing SPIFFE ID")
	} else if request.RegisteredEntry.Ttl < 0 {
		return nil, errors.New("Invalid request: TTL < 0")
	}

<<<<<<< HEAD
	entryID, err := uuid.NewV4()
	if err != nil {
		return nil, fmt.Errorf("could not generate entry id: %v", err)
	}

	newRegisteredEntry := registeredEntry{
		RegisteredEntryId: entryID.String(),
		SpiffeId:          request.RegisteredEntry.SpiffeId,
		ParentId:          request.RegisteredEntry.ParentId,
		Ttl:               request.RegisteredEntry.Ttl,
=======
	newRegisteredEntry := RegisteredEntry{
		EntryID:  uuid.NewV4().String(),
		SpiffeID: request.RegisteredEntry.SpiffeId,
		ParentID: request.RegisteredEntry.ParentId,
		TTL:      request.RegisteredEntry.Ttl,
>>>>>>> 44db65fe
		// TODO: Add support to Federated Bundles [https://github.com/spiffe/spire/issues/42]
	}

	tx := ds.db.Begin()
	if err := tx.Create(&newRegisteredEntry).Error; err != nil {
		tx.Rollback()
		return nil, err
	}

	for _, registeredSelector := range request.RegisteredEntry.Selectors {
		newSelector := Selector{
			RegisteredEntryID: newRegisteredEntry.ID,
			Type:              registeredSelector.Type,
			Value:             registeredSelector.Value}

		if err := tx.Create(&newSelector).Error; err != nil {
			tx.Rollback()
			return nil, err
		}
	}

	return &datastore.CreateRegistrationEntryResponse{
		RegisteredEntryId: newRegisteredEntry.EntryID,
	}, tx.Commit().Error
}

func (ds *sqlitePlugin) FetchRegistrationEntry(
	request *datastore.FetchRegistrationEntryRequest) (*datastore.FetchRegistrationEntryResponse, error) {

	ds.mutex.Lock()
	defer ds.mutex.Unlock()

	var fetchedRegisteredEntry RegisteredEntry
	err := ds.db.Find(&fetchedRegisteredEntry, "entry_id = ?", request.RegisteredEntryId).Error

	switch {
	case err == gorm.ErrRecordNotFound:
		return &datastore.FetchRegistrationEntryResponse{}, nil
	case err != nil:
		return nil, err
	}

	var fetchedSelectors []*Selector
	ds.db.Model(&fetchedRegisteredEntry).Related(&fetchedSelectors)

	selectors := make([]*common.Selector, 0, len(fetchedSelectors))

	for _, selector := range fetchedSelectors {
		selectors = append(selectors, &common.Selector{
			Type:  selector.Type,
			Value: selector.Value})
	}

	return &datastore.FetchRegistrationEntryResponse{
		RegisteredEntry: &common.RegistrationEntry{
			Selectors: selectors,
			SpiffeId:  fetchedRegisteredEntry.SpiffeID,
			ParentId:  fetchedRegisteredEntry.ParentID,
			Ttl:       fetchedRegisteredEntry.TTL,
		},
	}, nil
}

func (ds *sqlitePlugin) FetchRegistrationEntries(
	request *common.Empty) (*datastore.FetchRegistrationEntriesResponse, error) {

	var entries []RegisteredEntry
	if err := ds.db.Find(&entries).Error; err != nil {
		return nil, err
	}

	var sel []Selector
	if err := ds.db.Find(&sel).Error; err != nil {
		return nil, err
	}

	// Organize the selectors for easier access
	selectors := map[uint][]Selector{}
	for _, s := range sel {
		selectors[s.RegisteredEntryID] = append(selectors[s.RegisteredEntryID], s)
	}

	// Populate registration entries with their related selectors
	for _, entry := range entries {
		if s, ok := selectors[entry.ID]; ok {
			entry.Selectors = s
		}
	}

	resEntries, err := ds.convertEntries(entries)
	if err != nil {
		return nil, err
	}

	res := &datastore.FetchRegistrationEntriesResponse{
		RegisteredEntries: &common.RegistrationEntries{
			Entries: resEntries,
		},
	}

	return res, nil
}

func (sqlitePlugin) UpdateRegistrationEntry(
	*datastore.UpdateRegistrationEntryRequest) (*datastore.UpdateRegistrationEntryResponse, error) {
	return &datastore.UpdateRegistrationEntryResponse{}, errors.New("Not Implemented")
}

func (ds *sqlitePlugin) DeleteRegistrationEntry(
	request *datastore.DeleteRegistrationEntryRequest) (*datastore.DeleteRegistrationEntryResponse, error) {

	entry := RegisteredEntry{
		EntryID: request.RegisteredEntryId,
	}
	if err := ds.db.Find(&entry).Error; err != nil {
		return &datastore.DeleteRegistrationEntryResponse{}, err
	}

	if err := ds.db.Delete(&entry).Error; err != nil {
		return &datastore.DeleteRegistrationEntryResponse{}, err
	}

	respEntry, err := ds.convertEntries([]RegisteredEntry{entry})
	if err != nil {
		return &datastore.DeleteRegistrationEntryResponse{}, err
	}

	resp := &datastore.DeleteRegistrationEntryResponse{
		RegisteredEntry: respEntry[0],
	}
	return resp, nil
}

func (ds *sqlitePlugin) ListParentIDEntries(
	request *datastore.ListParentIDEntriesRequest) (response *datastore.ListParentIDEntriesResponse, err error) {

	ds.mutex.Lock()
	defer ds.mutex.Unlock()

	var fetchedRegisteredEntries []RegisteredEntry
	err = ds.db.Find(&fetchedRegisteredEntries, "parent_id = ?", request.ParentId).Error

	switch {
	case err == gorm.ErrRecordNotFound:
		return &datastore.ListParentIDEntriesResponse{}, nil
	case err != nil:
		return nil, err
	}

	regEntryList, err := ds.convertEntries(fetchedRegisteredEntries)
	if err != nil {
		return nil, err
	}
	return &datastore.ListParentIDEntriesResponse{RegisteredEntryList: regEntryList}, nil
}

func (ds *sqlitePlugin) ListSelectorEntries(
	request *datastore.ListSelectorEntriesRequest) (*datastore.ListSelectorEntriesResponse, error) {

	ds.mutex.Lock()
	defer ds.mutex.Unlock()

	if len(request.Selectors) < 1 {
		return &datastore.ListSelectorEntriesResponse{}, nil
	}

	matches, err := ds.listMatchingEntries(request.Selectors)
	if err != nil {
		return &datastore.ListSelectorEntriesResponse{}, err
	}

	// Only keep entries which match the specified list exactly
	var entries []*common.RegistrationEntry
	for _, m := range matches {
		if len(m.Selectors) == len(request.Selectors) {
			entries = append(entries, m)
		}
	}

	resp := &datastore.ListSelectorEntriesResponse{RegisteredEntryList: entries}
	return resp, err
}

func (ds *sqlitePlugin) ListMatchingEntries(
	request *datastore.ListSelectorEntriesRequest) (*datastore.ListSelectorEntriesResponse, error) {

	ds.mutex.Lock()
	defer ds.mutex.Unlock()

	if len(request.Selectors) < 1 {
		return &datastore.ListSelectorEntriesResponse{}, nil
	}

	entries, err := ds.listMatchingEntries(request.Selectors)
	if err != nil {
		return &datastore.ListSelectorEntriesResponse{}, err
	}

	resp := &datastore.ListSelectorEntriesResponse{RegisteredEntryList: entries}
	return resp, nil
}

func (ds *sqlitePlugin) ListSpiffeEntries(
	request *datastore.ListSpiffeEntriesRequest) (*datastore.ListSpiffeEntriesResponse, error) {

	var entries []RegisteredEntry
	err := ds.db.Find(&entries, "spiffe_id = ?", request.SpiffeId).Error
	if err != nil {
		return &datastore.ListSpiffeEntriesResponse{}, err
	}

	respEntries, err := ds.convertEntries(entries)
	if err != nil {
		return &datastore.ListSpiffeEntriesResponse{}, err
	}

	resp := &datastore.ListSpiffeEntriesResponse{
		RegisteredEntryList: respEntries,
	}
	return resp, nil
}

// RegisterToken takes a Token message and stores it
func (ds *sqlitePlugin) RegisterToken(req *datastore.JoinToken) (*common.Empty, error) {

	ds.mutex.Lock()
	defer ds.mutex.Unlock()

	resp := new(common.Empty)
	if req.Token == "" || req.Expiry == 0 {
		return resp, errors.New("token and expiry are required")
	}

	t := JoinToken{
		Token:  req.Token,
		Expiry: req.Expiry,
	}

	return resp, ds.db.Create(&t).Error
}

// FetchToken takes a Token message and returns one, populating the fields
// we have knowledge of
func (ds *sqlitePlugin) FetchToken(req *datastore.JoinToken) (*datastore.JoinToken, error) {

	ds.mutex.Lock()
	defer ds.mutex.Unlock()

	var t JoinToken

	err := ds.db.Find(&t, "token = ?", req.Token).Error
	if err == gorm.ErrRecordNotFound {
		return &datastore.JoinToken{}, nil
	}

	resp := &datastore.JoinToken{
		Token:  t.Token,
		Expiry: t.Expiry,
	}
	return resp, err
}

func (ds *sqlitePlugin) DeleteToken(req *datastore.JoinToken) (*common.Empty, error) {

	ds.mutex.Lock()
	defer ds.mutex.Unlock()

	resp := new(common.Empty)

	// Protect the data - if gorm gets a delete w/ an empty primary
	// key, it deletes _all_ the records...
	if req.Token == "" {
		return &common.Empty{}, errors.New("no token specified")
	}

	t := JoinToken{
		Token:  req.Token,
		Expiry: req.Expiry,
	}
	return resp, ds.db.Delete(&t).Error
}

// PruneTokens takes a Token message, and deletes all tokens which have expired
// before the date in the message
func (ds *sqlitePlugin) PruneTokens(req *datastore.JoinToken) (*common.Empty, error) {

	ds.mutex.Lock()
	defer ds.mutex.Unlock()

	var staleTokens []JoinToken
	resp := new(common.Empty)

	err := ds.db.Where("expiry <= ?", req.Expiry).Find(&staleTokens).Error
	if err != nil {
		return resp, err
	}

	for _, t := range staleTokens {
		err := ds.db.Delete(&t).Error
		if err != nil {
			return resp, err
		}
	}

	return resp, nil
}

func (ds *sqlitePlugin) Configure(req *spi.ConfigureRequest) (*spi.ConfigureResponse, error) {
	resp := &spi.ConfigureResponse{}

	// Parse HCL config payload into config struct
	config := &configuration{}
	hclTree, err := hcl.Parse(req.Configuration)
	if err != nil {
		resp.ErrorList = []string{err.Error()}
		return resp, err
	}
	err = hcl.DecodeObject(&config, hclTree)
	if err != nil {
		resp.ErrorList = []string{err.Error()}
		return resp, err
	}

	if config.FileName != "" && config.FileName != ds.fileName {
		ds.fileName = config.FileName
		return resp, ds.restart()
	}

	return resp, nil
}

func (sqlitePlugin) GetPluginInfo(*spi.GetPluginInfoRequest) (*spi.GetPluginInfoResponse, error) {
	return &pluginInfo, nil
}

// listMatchingEntries finds registered entries containing all specified selectors. Note
// that entries containing _more_ than the specified selectors may be returned, since
// that is also considered a "match"
func (ds *sqlitePlugin) listMatchingEntries(selectors []*common.Selector) ([]*common.RegistrationEntry, error) {
	// Count references to each entry ID
	refCount := make(map[uint]int)
	for _, s := range selectors {
		var results []Selector
		err := ds.db.Find(&results, "type = ? AND value = ?", s.Type, s.Value).Error
		if err != nil {
			return []*common.RegistrationEntry{}, err
		}

		for _, r := range results {
			if count, ok := refCount[r.RegisteredEntryID]; ok {
				refCount[r.RegisteredEntryID] = count + 1
			} else {
				refCount[r.RegisteredEntryID] = 1
			}
		}
	}

	// Weed out entries that don't have every selector
	var entryIDs []uint
	for id, count := range refCount {
		if count == len(selectors) {
			entryIDs = append(entryIDs, id)
		}
	}

	// Finally, fetch and return the distilled entries
	var resp []RegisteredEntry
	for _, id := range entryIDs {
		var result RegisteredEntry
		err := ds.db.Find(&result, "id = ?", id).Error
		if err != nil {
			return []*common.RegistrationEntry{}, err
		}

		resp = append(resp, result)
	}

	return ds.convertEntries(resp)
}

func (ds *sqlitePlugin) convertEntries(fetchedRegisteredEntries []RegisteredEntry) (responseEntries []*common.RegistrationEntry, err error) {
	for _, regEntry := range fetchedRegisteredEntries {
		var selectors []*common.Selector
		var fetchedSelectors []*Selector
		if err = ds.db.Model(&regEntry).Related(&fetchedSelectors).Error; err != nil {
			return nil, err
		}

		for _, selector := range fetchedSelectors {
			selectors = append(selectors, &common.Selector{
				Type:  selector.Type,
				Value: selector.Value})
		}
		responseEntries = append(responseEntries, &common.RegistrationEntry{
			Selectors: selectors,
			SpiffeId:  regEntry.SpiffeID,
			ParentId:  regEntry.ParentID,
			Ttl:       regEntry.TTL,
		})
	}
	return ds.sortEntries(responseEntries), nil
}

// registrationEntries provides a sortable type to help ensure stable
// return ordering
type registrationEntries []*common.RegistrationEntry

func (re registrationEntries) Len() int      { return len(re) }
func (re registrationEntries) Swap(i, j int) { re[i], re[j] = re[j], re[i] }
func (re registrationEntries) Less(i, j int) bool {
	if re[i].SpiffeId < re[j].SpiffeId || re[i].ParentId < re[j].ParentId ||
		re[i].Ttl < re[j].Ttl || len(re[i].Selectors) < len(re[i].Selectors) {
		return true
	}

	return false
}

func (ds *sqlitePlugin) sortEntries(entries []*common.RegistrationEntry) []*common.RegistrationEntry {
	e := registrationEntries(entries)
	sort.Sort(e)
	return []*common.RegistrationEntry(e)
}

// restart will close and re-open the sqlite database.
func (ds *sqlitePlugin) restart() error {
	ds.mutex.Lock()
	defer ds.mutex.Unlock()

	// Build sqlite connect string
	path := ds.fileName
	if path == ":memory:" {
		path = path + "?cache=shared"
	}
	path = "file:" + path

	log.Printf("opening sqlite database with path %s", path)
	db, err := gorm.Open("sqlite3", path)
	if err != nil {
		return err
	}

	if ds.db != nil {
		ds.db.Close()
	}

	migrateDB(db)
	ds.db = db
	return nil
}

func newPlugin(path string) (datastore.DataStore, error) {
	p := &sqlitePlugin{
		fileName: path,
		mutex:    new(sync.Mutex),
	}

	return p, p.restart()
}

//New creates a new sqlite plugin with
//an in-memory database and shared cache
func New() (datastore.DataStore, error) {
	return newPlugin(":memory:")
}

//NewTemp create a new plugin with a temporal database,
//different connections won't access the same database
func NewTemp() (datastore.DataStore, error) {
	return newPlugin("")
}

func main() {
	impl, err := New()
	if err != nil {
		panic(err.Error())
	}

	plugin.Serve(&plugin.ServeConfig{
		HandshakeConfig: datastore.Handshake,
		Plugins: map[string]plugin.Plugin{
			"datastore": datastore.DataStorePlugin{DataStoreImpl: impl},
		},
		GRPCServer: plugin.DefaultGRPCServer,
	})
}<|MERGE_RESOLUTION|>--- conflicted
+++ resolved
@@ -2,11 +2,8 @@
 
 import (
 	"errors"
-<<<<<<< HEAD
 	"fmt"
-=======
 	"log"
->>>>>>> 44db65fe
 	"sort"
 	"sync"
 	"time"
@@ -452,24 +449,16 @@
 		return nil, errors.New("Invalid request: TTL < 0")
 	}
 
-<<<<<<< HEAD
 	entryID, err := uuid.NewV4()
 	if err != nil {
 		return nil, fmt.Errorf("could not generate entry id: %v", err)
 	}
 
-	newRegisteredEntry := registeredEntry{
-		RegisteredEntryId: entryID.String(),
-		SpiffeId:          request.RegisteredEntry.SpiffeId,
-		ParentId:          request.RegisteredEntry.ParentId,
-		Ttl:               request.RegisteredEntry.Ttl,
-=======
 	newRegisteredEntry := RegisteredEntry{
-		EntryID:  uuid.NewV4().String(),
+		EntryID:  entryID.String(),
 		SpiffeID: request.RegisteredEntry.SpiffeId,
 		ParentID: request.RegisteredEntry.ParentId,
 		TTL:      request.RegisteredEntry.Ttl,
->>>>>>> 44db65fe
 		// TODO: Add support to Federated Bundles [https://github.com/spiffe/spire/issues/42]
 	}
 
