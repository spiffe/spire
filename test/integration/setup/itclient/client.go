package itclient

import (
	"context"
	"flag"
	"log"
	"crypto/ecdsa"
"crypto/x509"
	"github.com/spiffe/go-spiffe/v2/spiffeid"
"crypto/tls"
	"github.com/spiffe/go-spiffe/v2/spiffetls/tlsconfig"
	"github.com/spiffe/go-spiffe/v2/workloadapi"
	"github.com/spiffe/spire/proto/spire/api/server/agent/v1"
	"github.com/spiffe/spire/proto/spire/api/server/bundle/v1"
	"github.com/spiffe/spire/proto/spire/api/server/entry/v1"
	"github.com/spiffe/spire/proto/spire/api/server/svid/v1"
	"google.golang.org/grpc"
	"google.golang.org/grpc/credentials"
)

var (
	tdFlag           = flag.String("trustDomain", "domain.test", "server trust domain")
	socketPathFlag   = flag.String("socketPath", "unix:///tmp/agent.sock", "agent socket path")
<<<<<<< HEAD
	serverAddrFlag   = flag.String("serverAddr", "spire-server:8081", "server addr")
	serverSocketPathFlag   = flag.String("serverSocketPath", "unix:///tmp/spire-registration.sock", "agent socket path")
=======
	serverSocketPathFlag   = flag.String("serverSocketPath", "unix:///tmp/spire-registration.sock", "agent socket path")
	serverAddrFlag   = flag.String("serverAddr", "SPIRE-SERVER:8081", "server addr")
>>>>>>> c2c0f939
	expectErrorsFlag = flag.Bool("expectErrors", false, "client is used to validate permission errors")
)

type Client struct {
	ExpectErrors bool
	Td           spiffeid.TrustDomain

	connection *grpc.ClientConn
	source     *workloadapi.X509Source
}

func New(ctx context.Context) *Client {
	flag.Parse()

	td := spiffeid.RequireTrustDomainFromString(*tdFlag)

	// Create X509Source
	source, err := workloadapi.NewX509Source(ctx, workloadapi.WithClientOptions(workloadapi.WithAddr(*socketPathFlag)))
	if err != nil {
		log.Fatalf("Unable to create X509Source: %v", err)
	}

	// Create connection
	tlsConfig := tlsconfig.MTLSClientConfig(source, source, tlsconfig.AuthorizeAny())
	conn, err := grpc.DialContext(ctx, *serverAddrFlag, grpc.WithTransportCredentials(credentials.NewTLS(tlsConfig)))
	if err != nil {
		source.Close()
		log.Fatalf("Error creating dial: %v", err)
	}

	return &Client{
		Td:           td,
		ExpectErrors: *expectErrorsFlag,

		connection: conn,
		source:     source,
	}
} 

func NewWithCert(ctx context.Context, cert x509.Certificate, key *ecdsa.PrivateKey) *Client {
	flag.Parse()

<<<<<<< HEAD
	//tlsConfig := tlsconfig.MTLSClientConfig(source, source, tlsconfig.AuthorizeAny())
	tlsConfig := tls.Config{
		GetClientCertificate: func(*tls.CertificateRequestInfo) (*tls.Certificate, error) {
			return &tls.Certificate{
				Certificate: [][]byte{cert.Raw},
				PrivateKey: key,
			}, nil
		},
		InsecureSkipVerify: true,
		VerifyPeerCertificate: nil,
	}
	conn, err := grpc.DialContext(ctx, *serverAddrFlag, grpc.WithTransportCredentials(credentials.NewTLS(&tlsConfig)))
=======
func NewWithCert(ctx context.Context, cert x509.Certificate, key *ecdsa.PrivateKey) *Client {
	flag.Parse()

	tlsConfig := tlsconfig.MTLSClientConfig(source, source, tlsconfig.AuthorizeAny())
	conn, err := grpc.DialContext(ctx, *serverAddrFlag, grpc.WithTransportCredentials(credentials.NewTLS(&tls.Config{})))
>>>>>>> c2c0f939
	if err != nil {
		log.Fatalf("Error creating dial: %v", err)
	}

	return &Client{
		ExpectErrors: *expectErrorsFlag,

		connection: conn,
	}
}
func (c *Client) Release() {
	c.connection.Close()
	c.source.Close()
}


func (c *Client) BundleClient() bundle.BundleClient {
	return bundle.NewBundleClient(c.connection)
}

func (c *Client) EntryClient() entry.EntryClient {
	return entry.NewEntryClient(c.connection)
}
func (c *Client) SVIDClient() svid.SVIDClient {
	return svid.NewSVIDClient(c.connection)
}
func (c *Client) AgentClient() agent.AgentClient {
	return agent.NewAgentClient(c.connection)
}



// Open a client ON THE SPIRE-SERVER container 
// Used for testing initial node attestation
type LocalServerClient struct {
	connection *grpc.ClientConn
}

func (c *LocalServerClient) AgentClient() agent.AgentClient {
	return agent.NewAgentClient(c.connection)
}

func (c *LocalServerClient) Release() {
	c.connection.Close()
}

func NewLocalServerClient(ctx context.Context) *LocalServerClient {
	flag.Parse()
	conn, err := grpc.DialContext(ctx, *serverSocketPathFlag, grpc.WithInsecure())
	if err != nil {
		log.Fatalf("Error creating dial: %v", err)
	}

	return &LocalServerClient{
		connection: conn,
	}
}<|MERGE_RESOLUTION|>--- conflicted
+++ resolved
@@ -5,9 +5,10 @@
 	"flag"
 	"log"
 	"crypto/ecdsa"
-"crypto/x509"
+	"crypto/x509"
+	"crypto/tls"
+
 	"github.com/spiffe/go-spiffe/v2/spiffeid"
-"crypto/tls"
 	"github.com/spiffe/go-spiffe/v2/spiffetls/tlsconfig"
 	"github.com/spiffe/go-spiffe/v2/workloadapi"
 	"github.com/spiffe/spire/proto/spire/api/server/agent/v1"
@@ -21,13 +22,8 @@
 var (
 	tdFlag           = flag.String("trustDomain", "domain.test", "server trust domain")
 	socketPathFlag   = flag.String("socketPath", "unix:///tmp/agent.sock", "agent socket path")
-<<<<<<< HEAD
 	serverAddrFlag   = flag.String("serverAddr", "spire-server:8081", "server addr")
 	serverSocketPathFlag   = flag.String("serverSocketPath", "unix:///tmp/spire-registration.sock", "agent socket path")
-=======
-	serverSocketPathFlag   = flag.String("serverSocketPath", "unix:///tmp/spire-registration.sock", "agent socket path")
-	serverAddrFlag   = flag.String("serverAddr", "SPIRE-SERVER:8081", "server addr")
->>>>>>> c2c0f939
 	expectErrorsFlag = flag.Bool("expectErrors", false, "client is used to validate permission errors")
 )
 
@@ -70,8 +66,6 @@
 func NewWithCert(ctx context.Context, cert x509.Certificate, key *ecdsa.PrivateKey) *Client {
 	flag.Parse()
 
-<<<<<<< HEAD
-	//tlsConfig := tlsconfig.MTLSClientConfig(source, source, tlsconfig.AuthorizeAny())
 	tlsConfig := tls.Config{
 		GetClientCertificate: func(*tls.CertificateRequestInfo) (*tls.Certificate, error) {
 			return &tls.Certificate{
@@ -83,13 +77,6 @@
 		VerifyPeerCertificate: nil,
 	}
 	conn, err := grpc.DialContext(ctx, *serverAddrFlag, grpc.WithTransportCredentials(credentials.NewTLS(&tlsConfig)))
-=======
-func NewWithCert(ctx context.Context, cert x509.Certificate, key *ecdsa.PrivateKey) *Client {
-	flag.Parse()
-
-	tlsConfig := tlsconfig.MTLSClientConfig(source, source, tlsconfig.AuthorizeAny())
-	conn, err := grpc.DialContext(ctx, *serverAddrFlag, grpc.WithTransportCredentials(credentials.NewTLS(&tls.Config{})))
->>>>>>> c2c0f939
 	if err != nil {
 		log.Fatalf("Error creating dial: %v", err)
 	}
@@ -100,6 +87,7 @@
 		connection: conn,
 	}
 }
+
 func (c *Client) Release() {
 	c.connection.Close()
 	c.source.Close()
