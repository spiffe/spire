--- conflicted
+++ resolved
@@ -117,22 +117,8 @@
 }
 
 func (s *DataStore) FetchAttestedNode(ctx context.Context, req *datastore.FetchAttestedNodeRequest) (*datastore.FetchAttestedNodeResponse, error) {
-<<<<<<< HEAD
-	s.mu.Lock()
-	defer s.mu.Unlock()
-
-	if s.expectErr != nil {
-		return nil, s.expectErr
-	}
-
-	resp := new(datastore.FetchAttestedNodeResponse)
-	node, ok := s.attestedNodes[req.SpiffeId]
-	if !ok {
-		return resp, nil
-=======
-	if err := s.getNextError(); err != nil {
-		return nil, err
->>>>>>> 4b540f2d
+	if err := s.getNextError(); err != nil {
+		return nil, err
 	}
 	return s.ds.FetchAttestedNode(ctx, req)
 }
