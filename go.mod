module github.com/spiffe/spire

go 1.22

require (
	cloud.google.com/go/iam v1.1.7
	cloud.google.com/go/kms v1.15.7
	cloud.google.com/go/secretmanager v1.12.0
	cloud.google.com/go/security v1.15.5
	cloud.google.com/go/storage v1.40.0
	github.com/Azure/azure-sdk-for-go/sdk/azcore v1.10.0
	github.com/Azure/azure-sdk-for-go/sdk/azidentity v1.5.1
	github.com/Azure/azure-sdk-for-go/sdk/keyvault/azkeys v0.10.0
	github.com/Azure/azure-sdk-for-go/sdk/resourcemanager/compute/armcompute v1.0.0
	github.com/Azure/azure-sdk-for-go/sdk/resourcemanager/network/armnetwork v1.1.0
	github.com/Azure/azure-sdk-for-go/sdk/resourcemanager/resources/armresources v1.2.0
	github.com/GoogleCloudPlatform/cloudsql-proxy v1.34.1
	github.com/Microsoft/go-winio v0.6.1
	github.com/andres-erbsen/clock v0.0.0-20160526145045-9e14626cd129
	github.com/aws/aws-sdk-go-v2 v1.26.1
	github.com/aws/aws-sdk-go-v2/config v1.27.0
	github.com/aws/aws-sdk-go-v2/credentials v1.17.0
	github.com/aws/aws-sdk-go-v2/feature/ec2/imds v1.16.0
	github.com/aws/aws-sdk-go-v2/feature/rds/auth v1.4.2
	github.com/aws/aws-sdk-go-v2/service/acmpca v1.29.1
	github.com/aws/aws-sdk-go-v2/service/ec2 v1.156.0
	github.com/aws/aws-sdk-go-v2/service/iam v1.31.1
	github.com/aws/aws-sdk-go-v2/service/kms v1.30.0
	github.com/aws/aws-sdk-go-v2/service/s3 v1.53.0
	github.com/aws/aws-sdk-go-v2/service/secretsmanager v1.28.1
	github.com/aws/aws-sdk-go-v2/service/sts v1.28.1
	github.com/aws/smithy-go v1.20.2
	github.com/blang/semver/v4 v4.0.0
	github.com/cenkalti/backoff/v4 v4.3.0
	github.com/docker/docker v26.0.0+incompatible
	github.com/envoyproxy/go-control-plane v0.12.0
	github.com/fullsailor/pkcs7 v0.0.0-20190404230743-d7302db945fa
	github.com/go-jose/go-jose/v4 v4.0.1
	github.com/go-sql-driver/mysql v1.8.0
	github.com/godbus/dbus/v5 v5.1.0
	github.com/gofrs/uuid/v5 v5.0.0
	github.com/google/btree v1.1.2
	github.com/google/go-cmp v0.6.0
	github.com/google/go-containerregistry v0.19.1
	github.com/google/go-tpm v0.9.0
	github.com/google/go-tpm-tools v0.4.3
	github.com/googleapis/gax-go/v2 v2.12.3
	github.com/gorilla/handlers v1.5.2
	github.com/hashicorp/go-hclog v1.6.2
	github.com/hashicorp/go-metrics v0.5.3
	github.com/hashicorp/go-plugin v1.6.0
	github.com/hashicorp/hcl v1.0.1-vault-5
	github.com/hashicorp/vault/api v1.12.2
	github.com/hashicorp/vault/sdk v0.11.1
	github.com/imdario/mergo v0.3.16
	github.com/imkira/go-observer v1.0.3
	github.com/jackc/pgx/v5 v5.5.5
	github.com/jinzhu/gorm v1.9.16
	github.com/lestrrat-go/jwx/v2 v2.0.21
	github.com/lib/pq v1.10.9
	github.com/mattn/go-sqlite3 v1.14.22
	github.com/mitchellh/cli v1.1.5
	github.com/open-policy-agent/opa v0.63.0
	github.com/prometheus/client_golang v1.19.0
	github.com/shirou/gopsutil/v3 v3.24.2
	github.com/sigstore/cosign/v2 v2.2.3
	github.com/sigstore/rekor v1.3.5
	github.com/sigstore/sigstore v1.8.2
	github.com/sirupsen/logrus v1.9.3
	github.com/spiffe/go-spiffe/v2 v2.2.0
	github.com/spiffe/spire-api-sdk v1.2.5-0.20240301205221-967353a5c821
	github.com/spiffe/spire-plugin-sdk v1.4.4-0.20230721151831-bf67dde4721d
	github.com/stretchr/testify v1.9.0
	github.com/uber-go/tally/v4 v4.1.16
	github.com/valyala/fastjson v1.6.4
	github.com/zeebo/errs v1.3.0
	golang.org/x/crypto v0.22.0
	golang.org/x/exp v0.0.0-20231108232855-2478ac86f678
	golang.org/x/net v0.24.0
	golang.org/x/sync v0.7.0
	golang.org/x/sys v0.19.0
	golang.org/x/time v0.5.0
	google.golang.org/api v0.172.0
	google.golang.org/genproto/googleapis/rpc v0.0.0-20240318140521-94a12d6c2237
	google.golang.org/grpc v1.62.2
	google.golang.org/protobuf v1.33.0
	k8s.io/api v0.29.3
	k8s.io/apimachinery v0.29.3
	k8s.io/client-go v0.29.3
	k8s.io/kube-aggregator v0.29.3
	sigs.k8s.io/controller-runtime v0.17.2
)

require (
	cloud.google.com/go v0.112.1 // indirect
	cloud.google.com/go/compute v1.24.0 // indirect
	cloud.google.com/go/compute/metadata v0.2.3 // indirect
	cloud.google.com/go/longrunning v0.5.5 // indirect
	filippo.io/edwards25519 v1.1.0 // indirect
	github.com/AliyunContainerService/ack-ram-tool/pkg/credentials/alibabacloudsdkgo/helper v0.2.0 // indirect
	github.com/Azure/azure-sdk-for-go v68.0.0+incompatible // indirect
	github.com/Azure/azure-sdk-for-go/sdk/internal v1.5.2 // indirect
	github.com/Azure/azure-sdk-for-go/sdk/keyvault/internal v0.7.1 // indirect
	github.com/Azure/go-autorest v14.2.0+incompatible // indirect
	github.com/Azure/go-autorest/autorest v0.11.29 // indirect
	github.com/Azure/go-autorest/autorest/adal v0.9.23 // indirect
	github.com/Azure/go-autorest/autorest/azure/auth v0.5.12 // indirect
	github.com/Azure/go-autorest/autorest/azure/cli v0.4.6 // indirect
	github.com/Azure/go-autorest/autorest/date v0.3.0 // indirect
	github.com/Azure/go-autorest/logger v0.2.1 // indirect
	github.com/Azure/go-autorest/tracing v0.6.0 // indirect
	github.com/AzureAD/microsoft-authentication-library-for-go v1.2.1 // indirect
	github.com/DataDog/datadog-go v3.2.0+incompatible // indirect
	github.com/Masterminds/goutils v1.1.1 // indirect
	github.com/Masterminds/semver/v3 v3.2.1 // indirect
	github.com/Masterminds/sprig/v3 v3.2.3 // indirect
	github.com/OneOfOne/xxhash v1.2.8 // indirect
	github.com/ProtonMail/go-crypto v0.0.0-20230923063757-afb1ddc0824c // indirect
	github.com/ThalesIgnite/crypto11 v1.2.5 // indirect
	github.com/agnivade/levenshtein v1.1.1 // indirect
	github.com/alibabacloud-go/alibabacloud-gateway-spi v0.0.4 // indirect
	github.com/alibabacloud-go/cr-20160607 v1.0.1 // indirect
	github.com/alibabacloud-go/cr-20181201 v1.0.10 // indirect
	github.com/alibabacloud-go/darabonba-openapi v0.2.1 // indirect
	github.com/alibabacloud-go/debug v1.0.0 // indirect
	github.com/alibabacloud-go/endpoint-util v1.1.1 // indirect
	github.com/alibabacloud-go/openapi-util v0.1.0 // indirect
	github.com/alibabacloud-go/tea v1.2.1 // indirect
	github.com/alibabacloud-go/tea-utils v1.4.5 // indirect
	github.com/alibabacloud-go/tea-xml v1.1.3 // indirect
	github.com/aliyun/credentials-go v1.3.1 // indirect
	github.com/armon/go-radix v1.0.0 // indirect
	github.com/asaskevich/govalidator v0.0.0-20230301143203-a9d515a09cc2 // indirect
	github.com/aws/aws-sdk-go-v2/aws/protocol/eventstream v1.6.1 // indirect
	github.com/aws/aws-sdk-go-v2/internal/configsources v1.3.5 // indirect
	github.com/aws/aws-sdk-go-v2/internal/endpoints/v2 v2.6.5 // indirect
	github.com/aws/aws-sdk-go-v2/internal/ini v1.8.0 // indirect
	github.com/aws/aws-sdk-go-v2/internal/v4a v1.3.4 // indirect
	github.com/aws/aws-sdk-go-v2/service/ecr v1.24.7 // indirect
	github.com/aws/aws-sdk-go-v2/service/ecrpublic v1.21.6 // indirect
	github.com/aws/aws-sdk-go-v2/service/internal/accept-encoding v1.11.2 // indirect
	github.com/aws/aws-sdk-go-v2/service/internal/checksum v1.3.6 // indirect
	github.com/aws/aws-sdk-go-v2/service/internal/presigned-url v1.11.7 // indirect
	github.com/aws/aws-sdk-go-v2/service/internal/s3shared v1.17.4 // indirect
	github.com/aws/aws-sdk-go-v2/service/sso v1.19.0 // indirect
	github.com/aws/aws-sdk-go-v2/service/ssooidc v1.22.0 // indirect
	github.com/awslabs/amazon-ecr-credential-helper/ecr-login v0.0.0-20231024185945-8841054dbdb8 // indirect
	github.com/beorn7/perks v1.0.1 // indirect
	github.com/bgentry/speakeasy v0.1.0 // indirect
	github.com/blang/semver v3.5.1+incompatible // indirect
	github.com/cenkalti/backoff/v3 v3.2.2 // indirect
	github.com/cespare/xxhash/v2 v2.2.0 // indirect
	github.com/chrismellard/docker-credential-acr-env v0.0.0-20230304212654-82a0ddb27589 // indirect
	github.com/clbanning/mxj/v2 v2.7.0 // indirect
	github.com/cloudflare/circl v1.3.7 // indirect
	github.com/cncf/xds/go v0.0.0-20231128003011-0fa0005c9caa // indirect
	github.com/common-nighthawk/go-figure v0.0.0-20210622060536-734e95fb86be // indirect
	github.com/containerd/stargz-snapshotter/estargz v0.14.3 // indirect
	github.com/coreos/go-oidc/v3 v3.9.0 // indirect
	github.com/cyberphone/json-canonicalization v0.0.0-20231011164504-785e29786b46 // indirect
	github.com/davecgh/go-spew v1.1.2-0.20180830191138-d8f796af33cc // indirect
	github.com/decred/dcrd/dcrec/secp256k1/v4 v4.2.0 // indirect
	github.com/digitorus/pkcs7 v0.0.0-20230818184609-3a137a874352 // indirect
	github.com/digitorus/timestamp v0.0.0-20231217203849-220c5c2851b7 // indirect
	github.com/dimchansky/utfbom v1.1.1 // indirect
	github.com/distribution/reference v0.5.0 // indirect
	github.com/docker/cli v24.0.7+incompatible // indirect
	github.com/docker/distribution v2.8.3+incompatible // indirect
	github.com/docker/docker-credential-helpers v0.8.0 // indirect
	github.com/docker/go-connections v0.4.0 // indirect
	github.com/docker/go-units v0.5.0 // indirect
	github.com/emicklei/go-restful/v3 v3.11.0 // indirect
	github.com/envoyproxy/protoc-gen-validate v1.0.4 // indirect
	github.com/evanphx/json-patch v5.6.0+incompatible // indirect
	github.com/evanphx/json-patch/v5 v5.8.0 // indirect
	github.com/fatih/color v1.16.0 // indirect
	github.com/felixge/httpsnoop v1.0.4 // indirect
	github.com/fsnotify/fsnotify v1.7.0 // indirect
	github.com/go-chi/chi v4.1.2+incompatible // indirect
	github.com/go-ini/ini v1.67.0 // indirect
<<<<<<< HEAD
	github.com/go-jose/go-jose/v3 v3.0.3 // indirect
=======
	github.com/go-jose/go-jose/v4 v4.0.1 // indirect
>>>>>>> c2e2887b
	github.com/go-logr/logr v1.4.1 // indirect
	github.com/go-logr/stdr v1.2.2 // indirect
	github.com/go-ole/go-ole v1.2.6 // indirect
	github.com/go-openapi/analysis v0.22.0 // indirect
	github.com/go-openapi/errors v0.21.0 // indirect
	github.com/go-openapi/jsonpointer v0.20.2 // indirect
	github.com/go-openapi/jsonreference v0.20.4 // indirect
	github.com/go-openapi/loads v0.21.5 // indirect
	github.com/go-openapi/runtime v0.27.1 // indirect
	github.com/go-openapi/spec v0.20.14 // indirect
	github.com/go-openapi/strfmt v0.22.0 // indirect
	github.com/go-openapi/swag v0.22.9 // indirect
	github.com/go-openapi/validate v0.22.6 // indirect
	github.com/gobwas/glob v0.2.3 // indirect
	github.com/goccy/go-json v0.10.2 // indirect
	github.com/gogo/protobuf v1.3.2 // indirect
	github.com/golang-jwt/jwt/v4 v4.5.0 // indirect
	github.com/golang-jwt/jwt/v5 v5.2.0 // indirect
	github.com/golang/groupcache v0.0.0-20210331224755-41bb18bfe9da // indirect
	github.com/golang/mock v1.6.0 // indirect
	github.com/golang/protobuf v1.5.4 // indirect
	github.com/golang/snappy v0.0.4 // indirect
	github.com/google/certificate-transparency-go v1.1.7 // indirect
	github.com/google/flatbuffers v23.5.26+incompatible // indirect
	github.com/google/gnostic-models v0.6.9-0.20230804172637-c7be7c783f49 // indirect
	github.com/google/go-configfs-tsm v0.2.2 // indirect
	github.com/google/go-github/v55 v55.0.0 // indirect
	github.com/google/go-querystring v1.1.0 // indirect
	github.com/google/go-sev-guest v0.9.3 // indirect
	github.com/google/go-tdx-guest v0.3.1 // indirect
	github.com/google/gofuzz v1.2.0 // indirect
	github.com/google/logger v1.1.1 // indirect
	github.com/google/s2a-go v0.1.7 // indirect
	github.com/google/uuid v1.6.0 // indirect
	github.com/googleapis/enterprise-certificate-proxy v0.3.2 // indirect
	github.com/gorilla/mux v1.8.1 // indirect
	github.com/hashicorp/errwrap v1.1.0 // indirect
	github.com/hashicorp/go-cleanhttp v0.5.2 // indirect
	github.com/hashicorp/go-immutable-radix v1.3.1 // indirect
	github.com/hashicorp/go-multierror v1.1.1 // indirect
	github.com/hashicorp/go-retryablehttp v0.7.5 // indirect
	github.com/hashicorp/go-rootcerts v1.0.2 // indirect
	github.com/hashicorp/go-secure-stdlib/parseutil v0.1.7 // indirect
	github.com/hashicorp/go-secure-stdlib/strutil v0.1.2 // indirect
	github.com/hashicorp/go-sockaddr v1.0.5 // indirect
	github.com/hashicorp/golang-lru v1.0.2 // indirect
	github.com/hashicorp/yamux v0.1.1 // indirect
	github.com/huandu/xstrings v1.3.3 // indirect
	github.com/in-toto/in-toto-golang v0.9.0 // indirect
	github.com/inconshreveable/mousetrap v1.1.0 // indirect
	github.com/jackc/pgpassfile v1.0.0 // indirect
	github.com/jackc/pgservicefile v0.0.0-20221227161230-091c0ba34f0a // indirect
	github.com/jedisct1/go-minisign v0.0.0-20230811132847-661be99b8267 // indirect
	github.com/jinzhu/inflection v1.0.0 // indirect
	github.com/jmespath/go-jmespath v0.4.0 // indirect
	github.com/josharian/intern v1.0.0 // indirect
	github.com/json-iterator/go v1.1.12 // indirect
	github.com/klauspost/compress v1.17.2 // indirect
	github.com/kylelemons/godebug v1.1.0 // indirect
	github.com/lestrrat-go/blackmagic v1.0.2 // indirect
	github.com/lestrrat-go/httpcc v1.0.1 // indirect
	github.com/lestrrat-go/httprc v1.0.5 // indirect
	github.com/lestrrat-go/iter v1.0.2 // indirect
	github.com/lestrrat-go/option v1.0.1 // indirect
	github.com/letsencrypt/boulder v0.0.0-20231026200631-000cd05d5491 // indirect
	github.com/lufia/plan9stats v0.0.0-20211012122336-39d0f177ccd0 // indirect
	github.com/magiconair/properties v1.8.7 // indirect
	github.com/mailru/easyjson v0.7.7 // indirect
	github.com/mattn/go-colorable v0.1.13 // indirect
	github.com/mattn/go-isatty v0.0.20 // indirect
	github.com/miekg/pkcs11 v1.1.1 // indirect
	github.com/mitchellh/copystructure v1.2.0 // indirect
	github.com/mitchellh/go-homedir v1.1.0 // indirect
	github.com/mitchellh/go-testing-interface v1.14.1 // indirect
	github.com/mitchellh/mapstructure v1.5.0 // indirect
	github.com/mitchellh/reflectwalk v1.0.2 // indirect
	github.com/moby/docker-image-spec v1.3.1 // indirect
	github.com/modern-go/concurrent v0.0.0-20180306012644-bacd9c7ef1dd // indirect
	github.com/modern-go/reflect2 v1.0.2 // indirect
	github.com/mozillazg/docker-credential-acr-helper v0.3.0 // indirect
	github.com/munnerz/goautoneg v0.0.0-20191010083416-a7dc8b61c822 // indirect
	github.com/nozzle/throttler v0.0.0-20180817012639-2ea982251481 // indirect
	github.com/oklog/run v1.1.0 // indirect
	github.com/oklog/ulid v1.3.1 // indirect
	github.com/opencontainers/go-digest v1.0.0 // indirect
	github.com/opencontainers/image-spec v1.1.0-rc6 // indirect
	github.com/opentracing/opentracing-go v1.2.0 // indirect
	github.com/pborman/uuid v1.2.1 // indirect
	github.com/pelletier/go-toml/v2 v2.1.0 // indirect
	github.com/pkg/browser v0.0.0-20240102092130-5ac0b6a4141c // indirect
	github.com/pkg/errors v0.9.1 // indirect
	github.com/pmezard/go-difflib v1.0.1-0.20181226105442-5d4384ee4fb2 // indirect
	github.com/posener/complete v1.2.3 // indirect
	github.com/power-devops/perfstat v0.0.0-20210106213030-5aafc221ea8c // indirect
	github.com/prometheus/client_model v0.5.0 // indirect
	github.com/prometheus/common v0.48.0 // indirect
	github.com/prometheus/procfs v0.12.0 // indirect
	github.com/rcrowley/go-metrics v0.0.0-20201227073835-cf1acfcdf475 // indirect
	github.com/ryanuber/go-glob v1.0.0 // indirect
	github.com/sagikazarmark/locafero v0.4.0 // indirect
	github.com/sagikazarmark/slog-shim v0.1.0 // indirect
	github.com/sassoftware/relic v7.2.1+incompatible // indirect
	github.com/secure-systems-lab/go-securesystemslib v0.8.0 // indirect
	github.com/segmentio/asm v1.2.0 // indirect
	github.com/segmentio/ksuid v1.0.4 // indirect
	github.com/shibumi/go-pathspec v1.3.0 // indirect
	github.com/shoenig/go-m1cpu v0.1.6 // indirect
	github.com/shopspring/decimal v1.2.0 // indirect
	github.com/sigstore/fulcio v1.4.3 // indirect
	github.com/sigstore/timestamp-authority v1.2.1 // indirect
	github.com/skratchdot/open-golang v0.0.0-20200116055534-eef842397966 // indirect
	github.com/sourcegraph/conc v0.3.0 // indirect
	github.com/spf13/afero v1.11.0 // indirect
	github.com/spf13/cast v1.6.0 // indirect
	github.com/spf13/cobra v1.8.0 // indirect
	github.com/spf13/pflag v1.0.5 // indirect
	github.com/spf13/viper v1.18.2 // indirect
	github.com/subosito/gotenv v1.6.0 // indirect
	github.com/syndtr/goleveldb v1.0.1-0.20220721030215-126854af5e6d // indirect
	github.com/tchap/go-patricia/v2 v2.3.1 // indirect
	github.com/thales-e-security/pool v0.0.2 // indirect
	github.com/theupdateframework/go-tuf v0.7.0 // indirect
	github.com/titanous/rocacheck v0.0.0-20171023193734-afe73141d399 // indirect
	github.com/tjfoc/gmsm v1.4.1 // indirect
	github.com/tklauser/go-sysconf v0.3.12 // indirect
	github.com/tklauser/numcpus v0.6.1 // indirect
	github.com/transparency-dev/merkle v0.0.2 // indirect
	github.com/twmb/murmur3 v1.1.6 // indirect
	github.com/vbatts/tar-split v0.11.5 // indirect
	github.com/xanzy/go-gitlab v0.96.0 // indirect
	github.com/xeipuuv/gojsonpointer v0.0.0-20190905194746-02993c407bfb // indirect
	github.com/xeipuuv/gojsonreference v0.0.0-20180127040603-bd5ef7bd5415 // indirect
	github.com/yashtewari/glob-intersection v0.2.0 // indirect
	github.com/yusufpapurcu/wmi v1.2.4 // indirect
	go.mongodb.org/mongo-driver v1.13.1 // indirect
	go.opencensus.io v0.24.0 // indirect
	go.opentelemetry.io/contrib/instrumentation/google.golang.org/grpc/otelgrpc v0.49.0 // indirect
	go.opentelemetry.io/contrib/instrumentation/net/http/otelhttp v0.49.0 // indirect
	go.opentelemetry.io/otel v1.24.0 // indirect
	go.opentelemetry.io/otel/exporters/otlp/otlptrace v1.22.0 // indirect
	go.opentelemetry.io/otel/exporters/otlp/otlptrace/otlptracehttp v1.22.0 // indirect
	go.opentelemetry.io/otel/metric v1.24.0 // indirect
	go.opentelemetry.io/otel/sdk v1.22.0 // indirect
	go.opentelemetry.io/otel/trace v1.24.0 // indirect
	go.step.sm/crypto v0.42.1 // indirect
	go.uber.org/atomic v1.11.0 // indirect
	go.uber.org/multierr v1.11.0 // indirect
	go.uber.org/zap v1.27.0 // indirect
	golang.org/x/mod v0.14.0 // indirect
	golang.org/x/oauth2 v0.18.0 // indirect
	golang.org/x/term v0.19.0 // indirect
	golang.org/x/text v0.14.0 // indirect
	golang.org/x/tools v0.16.1 // indirect
	google.golang.org/appengine v1.6.8 // indirect
	google.golang.org/genproto v0.0.0-20240213162025-012b6fc9bca9 // indirect
	google.golang.org/genproto/googleapis/api v0.0.0-20240314234333-6e1732d8331c // indirect
	gopkg.in/go-jose/go-jose.v2 v2.6.3 // indirect
	gopkg.in/inf.v0 v0.9.1 // indirect
	gopkg.in/ini.v1 v1.67.0 // indirect
	gopkg.in/yaml.v2 v2.4.0 // indirect
	gopkg.in/yaml.v3 v3.0.1 // indirect
	k8s.io/klog/v2 v2.120.0 // indirect
	k8s.io/kube-openapi v0.0.0-20231010175941-2dd684a91f00 // indirect
	k8s.io/utils v0.0.0-20230726121419-3b25d923346b // indirect
	sigs.k8s.io/json v0.0.0-20221116044647-bc3834ca7abd // indirect
	sigs.k8s.io/release-utils v0.7.7 // indirect
	sigs.k8s.io/structured-merge-diff/v4 v4.4.1 // indirect
	sigs.k8s.io/yaml v1.4.0 // indirect
)<|MERGE_RESOLUTION|>--- conflicted
+++ resolved
@@ -178,11 +178,7 @@
 	github.com/fsnotify/fsnotify v1.7.0 // indirect
 	github.com/go-chi/chi v4.1.2+incompatible // indirect
 	github.com/go-ini/ini v1.67.0 // indirect
-<<<<<<< HEAD
 	github.com/go-jose/go-jose/v3 v3.0.3 // indirect
-=======
-	github.com/go-jose/go-jose/v4 v4.0.1 // indirect
->>>>>>> c2e2887b
 	github.com/go-logr/logr v1.4.1 // indirect
 	github.com/go-logr/stdr v1.2.2 // indirect
 	github.com/go-ole/go-ole v1.2.6 // indirect
