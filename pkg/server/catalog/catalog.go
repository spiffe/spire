package catalog

import (
	"context"
	"errors"
	"fmt"
	"io"

	"github.com/andres-erbsen/clock"
	"github.com/sirupsen/logrus"
	"github.com/spiffe/go-spiffe/v2/spiffeid"
	"github.com/spiffe/spire/pkg/common/catalog"
	"github.com/spiffe/spire/pkg/common/telemetry"
	ds_telemetry "github.com/spiffe/spire/pkg/common/telemetry/server/datastore"
	km_telemetry "github.com/spiffe/spire/pkg/common/telemetry/server/keymanager"
	"github.com/spiffe/spire/pkg/server/cache/dscache"
	"github.com/spiffe/spire/pkg/server/plugin/datastore"
	ds_sql "github.com/spiffe/spire/pkg/server/plugin/datastore/sql"
	"github.com/spiffe/spire/pkg/server/plugin/keymanager"
	"github.com/spiffe/spire/pkg/server/plugin/nodeattestor"
<<<<<<< HEAD
	na_aws_iid "github.com/spiffe/spire/pkg/server/plugin/nodeattestor/aws"
	na_azure_msi "github.com/spiffe/spire/pkg/server/plugin/nodeattestor/azure"
	na_gcp_iit "github.com/spiffe/spire/pkg/server/plugin/nodeattestor/gcp"
	na_join_token "github.com/spiffe/spire/pkg/server/plugin/nodeattestor/jointoken"
	na_k8s_psat "github.com/spiffe/spire/pkg/server/plugin/nodeattestor/k8s/psat"
	na_k8s_sat "github.com/spiffe/spire/pkg/server/plugin/nodeattestor/k8s/sat"
	na_sshpop "github.com/spiffe/spire/pkg/server/plugin/nodeattestor/sshpop"
	na_tpm_devid "github.com/spiffe/spire/pkg/server/plugin/nodeattestor/tpmdevid"
	na_x509pop "github.com/spiffe/spire/pkg/server/plugin/nodeattestor/x509pop"
=======
>>>>>>> 1e9a9763
	"github.com/spiffe/spire/pkg/server/plugin/noderesolver"
	"github.com/spiffe/spire/pkg/server/plugin/notifier"
	"github.com/spiffe/spire/pkg/server/plugin/upstreamauthority"
	metricsv0 "github.com/spiffe/spire/proto/spire/hostservice/common/metrics/v0"
	agentstorev0 "github.com/spiffe/spire/proto/spire/hostservice/server/agentstore/v0"
	identityproviderv0 "github.com/spiffe/spire/proto/spire/hostservice/server/identityprovider/v0"
)

const (
<<<<<<< HEAD
	dataStoreType    = "DataStore"
	nodeResolverType = "NodeResolver"
)

var (
	builtIns = []catalog.Plugin{
		// NodeAttestors
		na_aws_iid.BuiltIn(),
		na_gcp_iit.BuiltIn(),
		na_x509pop.BuiltIn(),
		na_sshpop.BuiltIn(),
		na_azure_msi.BuiltIn(),
		na_k8s_sat.BuiltIn(),
		na_k8s_psat.BuiltIn(),
		na_join_token.BuiltIn(),
		na_tpm_devid.BuiltIn(),
		// NodeResolvers
		nr_azure_msi.BuiltIn(),
		// UpstreamAuthorities
		up_awspca.BuiltIn(),
		up_gcpcas.BuiltIn(),
		up_awssecret.BuiltIn(),
		up_spire.BuiltIn(),
		up_disk.BuiltIn(),
		up_vault.BuiltIn(),
		// KeyManagers
		km_disk.BuiltIn(),
		km_memory.BuiltIn(),
		km_awskms.BuiltIn(),
		// Notifiers
		no_k8sbundle.BuiltIn(),
		no_gcs_bundle.BuiltIn(),
	}
=======
	dataStoreType         = "DataStore"
	keyManagerType        = "KeyManager"
	nodeAttestorType      = "NodeAttestor"
	nodeResolverType      = "NodeResolver"
	notifierType          = "Notifier"
	upstreamAuthorityType = "UpstreamAuthority"
>>>>>>> 1e9a9763
)

type Catalog interface {
	GetDataStore() datastore.DataStore
	GetNodeAttestorNamed(name string) (nodeattestor.NodeAttestor, bool)
	GetNodeResolverNamed(name string) (noderesolver.NodeResolver, bool)
	GetKeyManager() keymanager.KeyManager
	GetNotifiers() []notifier.Notifier
	GetUpstreamAuthority() (upstreamauthority.UpstreamAuthority, bool)
}

type HCLPluginConfigMap = catalog.HCLPluginConfigMap

type Config struct {
	Log          logrus.FieldLogger
	TrustDomain  spiffeid.TrustDomain
	PluginConfig HCLPluginConfigMap

	Metrics          telemetry.Metrics
	IdentityProvider identityproviderv0.IdentityProviderServer
	AgentStore       agentstorev0.AgentStoreServer
	MetricsService   metricsv0.MetricsServiceServer
}

type Repository struct {
	datastore.Repository
	keyManagerRepository
	nodeAttestorRepository
	nodeResolverRepository
	notifierRepository
	upstreamAuthorityRepository
	io.Closer
}

func (repo *Repository) Plugins() map[string]catalog.PluginRepo {
	return map[string]catalog.PluginRepo{
		keyManagerType:        &repo.keyManagerRepository,
		nodeAttestorType:      &repo.nodeAttestorRepository,
		nodeResolverType:      &repo.nodeResolverRepository,
		notifierType:          &repo.notifierRepository,
		upstreamAuthorityType: &repo.upstreamAuthorityRepository,
	}
}

func (repo *Repository) Services() []catalog.ServiceRepo {
	return nil
}

func Load(ctx context.Context, config Config) (_ *Repository, err error) {
	// Strip out the Datastore plugin configuration and load the SQL plugin
	// directly. This allows us to bypass gRPC and get rid of response limits.
	dataStoreConfig := config.PluginConfig[dataStoreType]
	delete(config.PluginConfig, dataStoreType)
	dataStore, err := loadSQLDataStore(config.Log, dataStoreConfig)
	if err != nil {
		return nil, err
	}

	if noopConfig, ok := config.PluginConfig[nodeResolverType]["noop"]; ok && noopConfig.PluginCmd == "" {
		// TODO: remove in 1.1.0
		delete(config.PluginConfig[nodeResolverType], "noop")
		config.Log.Warn(`The "noop" NodeResolver is not required, is deprecated, and will be removed from a future release`)
	}

	pluginConfigs, err := catalog.PluginConfigsFromHCL(config.PluginConfig)
	if err != nil {
		return nil, err
	}

	repo := new(Repository)
	repo.Closer, err = catalog.Load(ctx, catalog.Config{
		Log: config.Log,
		CoreConfig: catalog.CoreConfig{
			TrustDomain: config.TrustDomain,
		},
		PluginConfigs: pluginConfigs,
		HostServices: []catalog.HostServiceServer{
			{
				ServiceServer: identityproviderv0.IdentityProviderServiceServer(config.IdentityProvider),
				LegacyType:    "IdentityProvider",
			},
			{
				ServiceServer: agentstorev0.AgentStoreServiceServer(config.AgentStore),
				LegacyType:    "AgentStore",
			},
			{
				ServiceServer: metricsv0.MetricsServiceServiceServer(config.MetricsService),
				LegacyType:    "MetricsService",
			},
		},
	}, repo)
	if err != nil {
		return nil, err
	}

	dataStore = ds_telemetry.WithMetrics(dataStore, config.Metrics)
	dataStore = dscache.New(dataStore, clock.New())

	repo.SetDataStore(dataStore)
	repo.SetKeyManager(km_telemetry.WithMetrics(repo.GetKeyManager(), config.Metrics))

	return repo, nil
}

func loadSQLDataStore(log logrus.FieldLogger, datastoreConfig map[string]catalog.HCLPluginConfig) (datastore.DataStore, error) {
	switch {
	case len(datastoreConfig) == 0:
		return nil, errors.New("expecting a DataStore plugin")
	case len(datastoreConfig) > 1:
		return nil, errors.New("only one DataStore plugin is allowed")
	}

	sqlHCLConfig, ok := datastoreConfig[ds_sql.PluginName]
	if !ok {
		return nil, fmt.Errorf("pluggability for the DataStore is deprecated; only the built-in %q plugin is supported", ds_sql.PluginName)
	}

	sqlConfig, err := catalog.PluginConfigFromHCL(dataStoreType, ds_sql.PluginName, sqlHCLConfig)
	if err != nil {
		return nil, err
	}

	// Is the plugin external?
	if sqlConfig.Path != "" {
		return nil, fmt.Errorf("pluggability for the DataStore is deprecated; only the built-in %q plugin is supported", ds_sql.PluginName)
	}

	ds := ds_sql.New(log.WithField(telemetry.SubsystemName, sqlConfig.Name))
	if err := ds.Configure(sqlConfig.Data); err != nil {
		return nil, err
	}
	return ds, nil
}<|MERGE_RESOLUTION|>--- conflicted
+++ resolved
@@ -18,18 +18,6 @@
 	ds_sql "github.com/spiffe/spire/pkg/server/plugin/datastore/sql"
 	"github.com/spiffe/spire/pkg/server/plugin/keymanager"
 	"github.com/spiffe/spire/pkg/server/plugin/nodeattestor"
-<<<<<<< HEAD
-	na_aws_iid "github.com/spiffe/spire/pkg/server/plugin/nodeattestor/aws"
-	na_azure_msi "github.com/spiffe/spire/pkg/server/plugin/nodeattestor/azure"
-	na_gcp_iit "github.com/spiffe/spire/pkg/server/plugin/nodeattestor/gcp"
-	na_join_token "github.com/spiffe/spire/pkg/server/plugin/nodeattestor/jointoken"
-	na_k8s_psat "github.com/spiffe/spire/pkg/server/plugin/nodeattestor/k8s/psat"
-	na_k8s_sat "github.com/spiffe/spire/pkg/server/plugin/nodeattestor/k8s/sat"
-	na_sshpop "github.com/spiffe/spire/pkg/server/plugin/nodeattestor/sshpop"
-	na_tpm_devid "github.com/spiffe/spire/pkg/server/plugin/nodeattestor/tpmdevid"
-	na_x509pop "github.com/spiffe/spire/pkg/server/plugin/nodeattestor/x509pop"
-=======
->>>>>>> 1e9a9763
 	"github.com/spiffe/spire/pkg/server/plugin/noderesolver"
 	"github.com/spiffe/spire/pkg/server/plugin/notifier"
 	"github.com/spiffe/spire/pkg/server/plugin/upstreamauthority"
@@ -39,48 +27,12 @@
 )
 
 const (
-<<<<<<< HEAD
-	dataStoreType    = "DataStore"
-	nodeResolverType = "NodeResolver"
-)
-
-var (
-	builtIns = []catalog.Plugin{
-		// NodeAttestors
-		na_aws_iid.BuiltIn(),
-		na_gcp_iit.BuiltIn(),
-		na_x509pop.BuiltIn(),
-		na_sshpop.BuiltIn(),
-		na_azure_msi.BuiltIn(),
-		na_k8s_sat.BuiltIn(),
-		na_k8s_psat.BuiltIn(),
-		na_join_token.BuiltIn(),
-		na_tpm_devid.BuiltIn(),
-		// NodeResolvers
-		nr_azure_msi.BuiltIn(),
-		// UpstreamAuthorities
-		up_awspca.BuiltIn(),
-		up_gcpcas.BuiltIn(),
-		up_awssecret.BuiltIn(),
-		up_spire.BuiltIn(),
-		up_disk.BuiltIn(),
-		up_vault.BuiltIn(),
-		// KeyManagers
-		km_disk.BuiltIn(),
-		km_memory.BuiltIn(),
-		km_awskms.BuiltIn(),
-		// Notifiers
-		no_k8sbundle.BuiltIn(),
-		no_gcs_bundle.BuiltIn(),
-	}
-=======
 	dataStoreType         = "DataStore"
 	keyManagerType        = "KeyManager"
 	nodeAttestorType      = "NodeAttestor"
 	nodeResolverType      = "NodeResolver"
 	notifierType          = "Notifier"
 	upstreamAuthorityType = "UpstreamAuthority"
->>>>>>> 1e9a9763
 )
 
 type Catalog interface {
