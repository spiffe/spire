--- conflicted
+++ resolved
@@ -177,15 +177,6 @@
 		node.Selectors = selectors
 
 		agentExpiresAt := time.Unix(node.CertNotAfter, 0)
-<<<<<<< HEAD
-=======
-		if agentExpiresAt.Before(a.clk.Now()) {
-			a.cache.RemoveAgent(event.SpiffeID)
-			a.lastAttestedNodeEventID = event.EventID
-			continue
-		}
-
->>>>>>> 3bff520d
 		a.cache.UpdateAgent(node.SpiffeId, agentExpiresAt, api.ProtoFromSelectors(node.Selectors))
 		a.lastAttestedNodeEventID = event.EventID
 	}
