package registration

import (
	"crypto/x509"
	"errors"
	"fmt"
	"regexp"
	"strings"
	"time"

	"github.com/gofrs/uuid"
	"github.com/sirupsen/logrus"
	"github.com/spiffe/go-spiffe/v2/spiffeid"
	"github.com/spiffe/spire/pkg/common/auth"
	"github.com/spiffe/spire/pkg/common/idutil"
	"github.com/spiffe/spire/pkg/common/selector"
	"github.com/spiffe/spire/pkg/common/telemetry"
	telemetry_common "github.com/spiffe/spire/pkg/common/telemetry/common"
	telemetry_registrationapi "github.com/spiffe/spire/pkg/common/telemetry/server/registrationapi"
	"github.com/spiffe/spire/pkg/server/api"
	"github.com/spiffe/spire/pkg/server/ca"
	"github.com/spiffe/spire/pkg/server/catalog"
	"github.com/spiffe/spire/pkg/server/plugin/datastore"
	"github.com/spiffe/spire/proto/spire/api/registration"
	"github.com/spiffe/spire/proto/spire/common"
	"golang.org/x/net/context"
	"google.golang.org/grpc/codes"
	"google.golang.org/grpc/credentials"
	"google.golang.org/grpc/peer"
	"google.golang.org/grpc/status"
	"google.golang.org/protobuf/proto"
	"google.golang.org/protobuf/types/known/wrapperspb"
)

var isDNSLabel = regexp.MustCompile(`^[a-zA-Z0-9]([-]*[a-zA-Z0-9])+$`).MatchString

const defaultListEntriesPageSize = 50

// Handler service is used to register SPIFFE IDs, and the attestation logic that should
// be performed on a workload before those IDs can be issued.
type Handler struct {
	registration.UnsafeRegistrationServer

	Log         logrus.FieldLogger
	Metrics     telemetry.Metrics
	Catalog     catalog.Catalog
	TrustDomain spiffeid.TrustDomain
	ServerCA    ca.ServerCA
}

// CreateEntry creates an entry in the Registration table,
// used to assign SPIFFE IDs to nodes and workloads.
func (h *Handler) CreateEntry(ctx context.Context, request *common.RegistrationEntry) (_ *registration.RegistrationEntryID, err error) {
	counter := telemetry_registrationapi.StartCreateEntryCall(h.Metrics)
	defer counter.Done(&err)
	telemetry_common.AddCallerID(counter, getCallerID(ctx))
	log := h.Log.WithField(telemetry.Method, telemetry.CreateRegistrationEntry)

	entry, preexisting, err := h.createRegistrationEntry(ctx, request)
	if err != nil {
		switch status.Code(err) {
		case codes.InvalidArgument:
			log.WithError(err).Error("Request parameter validation error")
		default:
			log.WithError(err).Error("Error trying to create entry")
		}

		return nil, err
	}

	if preexisting {
		log.Error("Entry already exists")
		return nil, status.Error(codes.AlreadyExists, "entry already exists")
	}

	return &registration.RegistrationEntryID{Id: entry.EntryId}, nil
}

func (h *Handler) CreateEntryIfNotExists(ctx context.Context, request *common.RegistrationEntry) (resp *registration.CreateEntryIfNotExistsResponse, err error) {
	counter := telemetry_registrationapi.StartCreateEntryIfNotExistsCall(h.Metrics)
	defer counter.Done(&err)
	telemetry_common.AddCallerID(counter, getCallerID(ctx))
	log := h.Log.WithField(telemetry.Method, telemetry.CreateRegistrationEntryIfNotExists)

	entry, preexisting, err := h.createRegistrationEntry(ctx, request)
	if err != nil {
		switch status.Code(err) {
		case codes.InvalidArgument:
			log.WithError(err).Error("Request parameter validation error")
		default:
			log.WithError(err).Error("Error trying to create entry")
		}

		return nil, err
	}

	resp = &registration.CreateEntryIfNotExistsResponse{
		Entry:       entry,
		Preexisting: preexisting,
	}

	return resp, nil
}

// DeleteEntry deletes an entry in the Registration table
func (h *Handler) DeleteEntry(ctx context.Context, request *registration.RegistrationEntryID) (_ *common.RegistrationEntry, err error) {
	counter := telemetry_registrationapi.StartDeleteEntryCall(h.Metrics)
	telemetry_common.AddCallerID(counter, getCallerID(ctx))
	defer counter.Done(&err)
	log := h.Log.WithField(telemetry.Method, telemetry.DeleteRegistrationEntry)

	ds := h.getDataStore()
	req := &datastore.DeleteRegistrationEntryRequest{
		EntryId: request.Id,
	}
	resp, err := ds.DeleteRegistrationEntry(ctx, req)
	if err != nil {
		log.WithError(err).Error("Error deleting registration entry")
		return &common.RegistrationEntry{}, status.Error(codes.Internal, err.Error())
	}

	return resp.Entry, nil
}

// FetchEntry Retrieves a specific registered entry
func (h *Handler) FetchEntry(ctx context.Context, request *registration.RegistrationEntryID) (_ *common.RegistrationEntry, err error) {
	counter := telemetry_registrationapi.StartFetchEntryCall(h.Metrics)
	telemetry_common.AddCallerID(counter, getCallerID(ctx))
	defer counter.Done(&err)
	log := h.Log.WithField(telemetry.Method, telemetry.FetchRegistrationEntry)

	ds := h.getDataStore()
	fetchResponse, err := ds.FetchRegistrationEntry(ctx,
		&datastore.FetchRegistrationEntryRequest{EntryId: request.Id},
	)
	if err != nil {
		log.WithError(err).Error("Error trying to fetch entry")
		return nil, status.Errorf(codes.Internal, "error trying to fetch entry: %v", err)
	}
	if fetchResponse.Entry == nil {
		log.Error("No such registration entry")
		return nil, status.Error(codes.NotFound, "no such registration entry")
	}
	return fetchResponse.Entry, nil
}

// FetchEntries retrieves all registered entries
func (h *Handler) FetchEntries(ctx context.Context, request *common.Empty) (_ *common.RegistrationEntries, err error) {
	counter := telemetry_registrationapi.StartListEntriesCall(h.Metrics)
	telemetry_common.AddCallerID(counter, getCallerID(ctx))
	defer counter.Done(&err)
	log := h.Log.WithField(telemetry.Method, telemetry.FetchRegistrationEntries)

	ds := h.getDataStore()
	fetchResponse, err := ds.ListRegistrationEntries(ctx, &datastore.ListRegistrationEntriesRequest{})
	if err != nil {
		log.WithError(err).Error("Error trying to fetch entries")
		return nil, status.Errorf(codes.Internal, "error trying to fetch entries: %v", err)
	}
	return &common.RegistrationEntries{
		Entries: fetchResponse.Entries,
	}, nil
}

// UpdateEntry updates a specific registered entry
func (h *Handler) UpdateEntry(ctx context.Context, request *registration.UpdateEntryRequest) (_ *common.RegistrationEntry, err error) {
	counter := telemetry_registrationapi.StartUpdateEntryCall(h.Metrics)
	telemetry_common.AddCallerID(counter, getCallerID(ctx))
	defer counter.Done(&err)
	log := h.Log.WithField(telemetry.Method, telemetry.UpdateRegistrationEntry)

	if request.Entry == nil {
		log.Error("Request is missing entry to update")
		return nil, status.Error(codes.InvalidArgument, "request is missing entry to update")
	}

	request.Entry, err = h.prepareRegistrationEntry(request.Entry, true)
	if err != nil {
		log.WithError(err).Error("Error validating request parameters")
		return nil, status.Error(codes.InvalidArgument, err.Error())
	}

	ds := h.getDataStore()
	resp, err := ds.UpdateRegistrationEntry(ctx, &datastore.UpdateRegistrationEntryRequest{
		Entry: request.Entry,
	})
	if err != nil {
		log.WithError(err).Error("Failed to update registration entry")
		return nil, status.Errorf(codes.Internal, "failed to update registration entry: %v", err)
	}

	telemetry_registrationapi.IncrRegistrationAPIUpdatedEntryCounter(h.Metrics)
	log.WithFields(logrus.Fields{
		telemetry.ParentID: resp.Entry.ParentId,
		telemetry.SPIFFEID: resp.Entry.SpiffeId,
	}).Debug("Workload registration successfully updated")

	return resp.Entry, nil
}

// ListByParentID Returns all the Entries associated with the ParentID value
func (h *Handler) ListByParentID(ctx context.Context, request *registration.ParentID) (_ *common.RegistrationEntries, err error) {
	counter := telemetry_registrationapi.StartListEntriesCall(h.Metrics)
	telemetry_common.AddCallerID(counter, getCallerID(ctx))
	defer counter.Done(&err)
	log := h.Log.WithField(telemetry.Method, telemetry.ListRegistrationsByParentID)

	request.Id, err = idutil.NormalizeSpiffeID(request.Id, idutil.AllowAny())
	if err != nil {
		log.WithError(err).Error("Failed to normalize SPIFFE ID")
		return nil, status.Error(codes.InvalidArgument, err.Error())
	}

	ds := h.getDataStore()
	listResponse, err := ds.ListRegistrationEntries(ctx,
		&datastore.ListRegistrationEntriesRequest{
			ByParentId: &wrapperspb.StringValue{
				Value: request.Id,
			},
		})
	if err != nil {
		log.WithError(err).Error("Failed to list entries by parent ID")
		return nil, status.Errorf(codes.Internal, "error trying to list entries by parent ID: %v", err)
	}

	return &common.RegistrationEntries{
		Entries: listResponse.Entries,
	}, nil
}

// ListBySelector returns all the Entries associated with the Selector
func (h *Handler) ListBySelector(ctx context.Context, request *common.Selector) (_ *common.RegistrationEntries, err error) {
	counter := telemetry_registrationapi.StartListEntriesCall(h.Metrics)
	telemetry_common.AddCallerID(counter, getCallerID(ctx))
	defer counter.Done(&err)
	log := h.Log.WithField(telemetry.Method, telemetry.ListRegistrationsBySelector)

	ds := h.getDataStore()
	req := &datastore.ListRegistrationEntriesRequest{
		BySelectors: &datastore.BySelectors{
			Selectors: []*common.Selector{request},
		},
	}
	resp, err := ds.ListRegistrationEntries(ctx, req)
	if err != nil {
		log.WithError(err).Error("Failed to list entries by selector")
		return nil, status.Errorf(codes.Internal, "error trying to list entries by selector: %v", err)
	}

	return &common.RegistrationEntries{
		Entries: resp.Entries,
	}, nil
}

// ListBySelectors returns all the Entries associated with the Selectors
func (h *Handler) ListBySelectors(ctx context.Context, request *common.Selectors) (_ *common.RegistrationEntries, err error) {
	counter := telemetry_registrationapi.StartListEntriesCall(h.Metrics)
	telemetry_common.AddCallerID(counter, getCallerID(ctx))
	defer counter.Done(&err)
	log := h.Log.WithField(telemetry.Method, telemetry.ListRegistrationsBySelectors)

	ds := h.getDataStore()
	req := &datastore.ListRegistrationEntriesRequest{
		BySelectors: &datastore.BySelectors{
			Selectors: request.Entries,
		},
	}
	resp, err := ds.ListRegistrationEntries(ctx, req)
	if err != nil {
		log.WithError(err).Error("Failed to list entries by selectors")
		return nil, status.Errorf(codes.Internal, "error trying to list entries by selectors: %v", err)
	}

	return &common.RegistrationEntries{
		Entries: resp.Entries,
	}, nil
}

// ListBySpiffeID returns all the Entries associated with the SPIFFE ID
func (h *Handler) ListBySpiffeID(ctx context.Context, request *registration.SpiffeID) (_ *common.RegistrationEntries, err error) {
	counter := telemetry_registrationapi.StartListEntriesCall(h.Metrics)
	telemetry_common.AddCallerID(counter, getCallerID(ctx))
	defer counter.Done(&err)
	log := h.Log.WithField(telemetry.Method, telemetry.ListRegistrationsBySPIFFEID)

	request.Id, err = idutil.NormalizeSpiffeID(request.Id, idutil.AllowAny())
	if err != nil {
		log.WithError(err).Error("Failed to normalize SPIFFE ID")
		return nil, status.Error(codes.InvalidArgument, err.Error())
	}

	ds := h.getDataStore()
	req := &datastore.ListRegistrationEntriesRequest{
		BySpiffeId: &wrapperspb.StringValue{
			Value: request.Id,
		},
	}
	resp, err := ds.ListRegistrationEntries(ctx, req)
	if err != nil {
		log.WithError(err).Error("Failed to list entries by SPIFFE ID")
		return nil, status.Errorf(codes.Internal, "error trying to list entries by SPIFFE ID: %v", err)
	}

	return &common.RegistrationEntries{
		Entries: resp.Entries,
	}, nil
}

// ListAllEntriesWithPages retrieves all registered entries with pagination.
func (h *Handler) ListAllEntriesWithPages(ctx context.Context, request *registration.ListAllEntriesRequest) (_ *registration.ListAllEntriesResponse, err error) {
	counter := telemetry_registrationapi.StartListEntriesCall(h.Metrics)
	telemetry_common.AddCallerID(counter, getCallerID(ctx))
	defer counter.Done(&err)
	log := h.Log.WithField(telemetry.Method, telemetry.ListAllEntriesWithPages)

	ds := h.getDataStore()
	var pageSize int32 = defaultListEntriesPageSize
	var token string

	if request.Pagination != nil {
		if request.Pagination.PageSize != 0 {
			pageSize = request.Pagination.PageSize
		}
		token = request.Pagination.Token
	}
	fetchResponse, err := ds.ListRegistrationEntries(ctx, &datastore.ListRegistrationEntriesRequest{
		Pagination: &datastore.Pagination{
			Token:    token,
			PageSize: pageSize,
		},
	})
	if err != nil {
		log.WithError(err).Error("Error trying to fetch entries")
		return nil, status.Errorf(codes.Internal, "error trying to fetch entries: %v", err)
	}
	return &registration.ListAllEntriesResponse{
		Entries: fetchResponse.Entries,
		Pagination: &registration.Pagination{
			Token:    fetchResponse.Pagination.Token,
			PageSize: fetchResponse.Pagination.PageSize,
		},
	}, nil
}

func (h *Handler) CreateFederatedBundle(ctx context.Context, request *registration.FederatedBundle) (_ *common.Empty, err error) {
	counter := telemetry_registrationapi.StartCreateFedBundleCall(h.Metrics)
	telemetry_common.AddCallerID(counter, getCallerID(ctx))
	defer counter.Done(&err)
	log := h.Log.WithField(telemetry.Method, telemetry.CreateFederatedBundle)

	bundle := request.Bundle
	if bundle == nil {
		log.Error("Bundle field is required")
		return nil, status.Error(codes.InvalidArgument, "bundle field is required")
	}
	bundle.TrustDomainId, err = idutil.NormalizeSpiffeID(bundle.TrustDomainId, idutil.AllowAnyTrustDomain())
	if err != nil {
		log.WithError(err).Error("Failed to normalize SPIFFE ID")
		return nil, status.Error(codes.InvalidArgument, err.Error())
	}

	if bundle.TrustDomainId == h.TrustDomain.IDString() {
		log.Error("Federated bundle id cannot match server trust domain")
		return nil, status.Error(codes.InvalidArgument, "federated bundle id cannot match server trust domain")
	}

	ds := h.getDataStore()
	if _, err := ds.CreateBundle(ctx, &datastore.CreateBundleRequest{
		Bundle: bundle,
	}); err != nil {
		log.WithError(err).Error("Failed to create bundle")
		return nil, status.Error(codes.Internal, err.Error())
	}

	return &common.Empty{}, nil
}

func (h *Handler) FetchFederatedBundle(ctx context.Context, request *registration.FederatedBundleID) (_ *registration.FederatedBundle, err error) {
	counter := telemetry_registrationapi.StartFetchFedBundleCall(h.Metrics)
	telemetry_common.AddCallerID(counter, getCallerID(ctx))
	defer counter.Done(&err)
	log := h.Log.WithField(telemetry.Method, telemetry.FetchFederatedBundle)

	request.Id, err = idutil.NormalizeSpiffeID(request.Id, idutil.AllowAnyTrustDomain())
	if err != nil {
		log.WithError(err).Error("Failed to normalize SPIFFE ID")
		return nil, status.Error(codes.InvalidArgument, err.Error())
	}

	if request.Id == h.TrustDomain.IDString() {
		log.Error("Federated bundle id cannot match server trust domain")
		return nil, status.Error(codes.InvalidArgument, "federated bundle id cannot match server trust domain")
	}

	ds := h.getDataStore()
	resp, err := ds.FetchBundle(ctx, &datastore.FetchBundleRequest{
		TrustDomainId: request.Id,
	})
	if err != nil {
		log.WithError(err).Error("Failed to fetch bundle")
		return nil, status.Error(codes.Internal, err.Error())
	}
	if resp.Bundle == nil {
		log.Error("Bundle not found")
		return nil, status.Error(codes.NotFound, "bundle not found")
	}

	return &registration.FederatedBundle{
		Bundle: resp.Bundle,
	}, nil
}

func (h *Handler) ListFederatedBundles(request *common.Empty, stream registration.Registration_ListFederatedBundlesServer) (err error) {
	counter := telemetry_registrationapi.StartListFedBundlesCall(h.Metrics)
	telemetry_common.AddCallerID(counter, getCallerID(stream.Context()))
	defer counter.Done(&err)
	log := h.Log.WithField(telemetry.Method, telemetry.ListFederatedBundles)

	ds := h.getDataStore()
	resp, err := ds.ListBundles(stream.Context(), &datastore.ListBundlesRequest{})
	if err != nil {
		log.WithError(err).Error("Failed to list bundles")
		return status.Error(codes.Internal, err.Error())
	}

	for _, bundle := range resp.Bundles {
		if bundle.TrustDomainId == h.TrustDomain.IDString() {
			continue
		}
		if err := stream.Send(&registration.FederatedBundle{
			Bundle: bundle,
		}); err != nil {
			log.WithError(err).Error("Failed to send response over stream")
			return status.Error(codes.Internal, err.Error())
		}
	}

	return nil
}

func (h *Handler) UpdateFederatedBundle(ctx context.Context, request *registration.FederatedBundle) (_ *common.Empty, err error) {
	counter := telemetry_registrationapi.StartUpdateFedBundleCall(h.Metrics)
	telemetry_common.AddCallerID(counter, getCallerID(ctx))
	defer counter.Done(&err)
	log := h.Log.WithField(telemetry.Method, telemetry.UpdateFederatedBundle)

	bundle := request.Bundle
	if bundle == nil {
		log.Error("Bundle field is required")
		return nil, status.Error(codes.InvalidArgument, "bundle field is required")
	}
	bundle.TrustDomainId, err = idutil.NormalizeSpiffeID(bundle.TrustDomainId, idutil.AllowAnyTrustDomain())
	if err != nil {
		log.WithError(err).Error("Failed to normalize SPIFFE ID")
		return nil, status.Error(codes.InvalidArgument, err.Error())
	}

	if bundle.TrustDomainId == h.TrustDomain.IDString() {
		log.Error("Federated bundle ID cannot match server trust domain")
		return nil, status.Error(codes.InvalidArgument, "federated bundle id cannot match server trust domain")
	}

	ds := h.getDataStore()
	if _, err := ds.UpdateBundle(ctx, &datastore.UpdateBundleRequest{
		Bundle: bundle,
	}); err != nil {
		log.WithError(err).Error("Failed to update federated bundle")
		return nil, status.Error(codes.Internal, err.Error())
	}

	return &common.Empty{}, err
}

func (h *Handler) DeleteFederatedBundle(ctx context.Context, request *registration.DeleteFederatedBundleRequest) (_ *common.Empty, err error) {
	counter := telemetry_registrationapi.StartDeleteFedBundleCall(h.Metrics)
	telemetry_common.AddCallerID(counter, getCallerID(ctx))
	defer counter.Done(&err)
	log := h.Log.WithField(telemetry.Method, telemetry.DeleteFederatedBundle)

	request.Id, err = idutil.NormalizeSpiffeID(request.Id, idutil.AllowAnyTrustDomain())
	if err != nil {
		log.WithError(err).Error("Failed to normalize SPIFFE ID")
		return nil, status.Error(codes.InvalidArgument, err.Error())
	}

	if request.Id == h.TrustDomain.IDString() {
		log.Error("Federated bundle ID cannot match server trust domain")
		return nil, status.Error(codes.InvalidArgument, "federated bundle id cannot match server trust domain")
	}

	mode, err := convertDeleteBundleMode(request.Mode)
	if err != nil {
		log.WithError(err).Error("Unknown delete bundle mode in request")
		return nil, status.Error(codes.InvalidArgument, err.Error())
	}

	ds := h.getDataStore()
	if _, err := ds.DeleteBundle(ctx, &datastore.DeleteBundleRequest{
		TrustDomainId: request.Id,
		Mode:          mode,
	}); err != nil {
		log.WithError(err).Error("Failed to delete federated bundle")
		return nil, status.Error(codes.Internal, err.Error())
	}

	return &common.Empty{}, nil
}

func (h *Handler) CreateJoinToken(ctx context.Context, request *registration.JoinToken) (_ *registration.JoinToken, err error) {
	counter := telemetry_registrationapi.StartCreateJoinTokenCall(h.Metrics)
	telemetry_common.AddCallerID(counter, getCallerID(ctx))
	defer counter.Done(&err)
	log := h.Log.WithField(telemetry.Method, telemetry.CreateJoinToken)

	if request.Ttl < 1 {
		log.Error("TTL is required")
		return nil, status.Error(codes.InvalidArgument, "ttl is required, you must provide one")
	}

	// Generate a token if one wasn't specified
	if request.Token == "" {
		u, err := uuid.NewV4()
		if err != nil {
			log.WithError(err).Error("Failed to generate UUID token")
			return nil, status.Errorf(codes.Internal, "error generating uuid token: %v", err)
		}
		request.Token = u.String()
	}

	ds := h.getDataStore()
	expiry := time.Now().Add(time.Second * time.Duration(request.Ttl))

	err = ds.CreateJoinToken(ctx, &datastore.JoinToken{
		Token:  request.Token,
<<<<<<< HEAD
		Expiry: time.Unix(expiry, 0),
=======
		Expiry: expiry,
>>>>>>> 423375e7
	})
	if err != nil {
		log.WithError(err).Error("Failed to register token")
		return nil, status.Errorf(codes.Internal, "Failed to register token: %v", err)
	}

	return request, nil
}

// FetchBundle retrieves the CA bundle.
func (h *Handler) FetchBundle(ctx context.Context, request *common.Empty) (_ *registration.Bundle, err error) {
	counter := telemetry_registrationapi.StartFetchBundleCall(h.Metrics)
	telemetry_common.AddCallerID(counter, getCallerID(ctx))
	defer counter.Done(&err)
	log := h.Log.WithField(telemetry.Method, telemetry.FetchBundle)

	ds := h.getDataStore()
	resp, err := ds.FetchBundle(ctx, &datastore.FetchBundleRequest{
		TrustDomainId: h.TrustDomain.IDString(),
	})
	if err != nil {
		log.WithError(err).Error("Failed to get bundle from datastore")
		return nil, status.Errorf(codes.Internal, "get bundle from datastore: %v", err)
	}
	if resp.Bundle == nil {
		log.Error("Bundle not found")
		return nil, status.Error(codes.NotFound, "bundle not found")
	}

	return &registration.Bundle{
		Bundle: resp.Bundle,
	}, nil
}

// EvictAgent removes a node from the attested nodes store
func (h *Handler) EvictAgent(ctx context.Context, evictRequest *registration.EvictAgentRequest) (*registration.EvictAgentResponse, error) {
	spiffeID := evictRequest.GetSpiffeID()
	log := h.Log.WithFields(logrus.Fields{
		telemetry.Method:   telemetry.EvictAgent,
		telemetry.SPIFFEID: spiffeID,
	})

	deletedNode, err := h.deleteAttestedNode(ctx, spiffeID)
	if err != nil {
		log.WithError(err).Warn("Failed to evict agent")
		return nil, err
	}

	log.Debug("Successfully evicted agent")
	return &registration.EvictAgentResponse{
		Node: deletedNode,
	}, nil
}

// ListAgents returns the list of attested nodes
func (h *Handler) ListAgents(ctx context.Context, listReq *registration.ListAgentsRequest) (*registration.ListAgentsResponse, error) {
	log := h.Log.WithField(telemetry.Method, telemetry.ListAgents)
	ds := h.Catalog.GetDataStore()
	req := &datastore.ListAttestedNodesRequest{}
	resp, err := ds.ListAttestedNodes(ctx, req)
	if err != nil {
		log.WithError(err).Error("Failed to list attested nodes")
		return nil, err
	}
	return &registration.ListAgentsResponse{Nodes: resp.Nodes}, nil
}

func (h *Handler) MintX509SVID(ctx context.Context, req *registration.MintX509SVIDRequest) (_ *registration.MintX509SVIDResponse, err error) {
	counter := telemetry_registrationapi.StartMintX509SVIDCall(h.Metrics)
	telemetry_common.AddCallerID(counter, getCallerID(ctx))
	defer counter.Done(&err)
	log := h.Log.WithField(telemetry.Method, telemetry.MintX509SVID)

	spiffeID, err := h.normalizeSPIFFEIDForMinting(req.SpiffeId)
	if err != nil {
		log.WithError(err).Error("Failed to normalize SPIFFE ID for minting")
		return nil, err
	}

	if len(req.Csr) == 0 {
		log.Error("Request missing CSR")
		return nil, status.Error(codes.InvalidArgument, "request missing CSR")
	}

	for _, dnsName := range req.DnsNames {
		if err := validateDNS(dnsName); err != nil {
			log.WithField(telemetry.DNSName, dnsName).Error("Invalid DNS name")
			return nil, status.Errorf(codes.InvalidArgument, "invalid DNS name: %v", err)
		}
	}

	csr, err := x509.ParseCertificateRequest(req.Csr)
	if err != nil {
		log.WithError(err).Error("Invalid CSR")
		return nil, status.Errorf(codes.InvalidArgument, "invalid CSR: %v", err)
	}
	if err := csr.CheckSignature(); err != nil {
		log.WithError(err).Error("Invalid CSR: signature verification failed")
		return nil, status.Errorf(codes.InvalidArgument, "invalid CSR: signature verify failed")
	}

	svid, err := h.ServerCA.SignX509SVID(ctx, ca.X509SVIDParams{
		SpiffeID:  spiffeID,
		PublicKey: csr.PublicKey,
		TTL:       time.Duration(req.Ttl) * time.Second,
		DNSList:   req.DnsNames,
	})
	if err != nil {
		log.WithError(err).Error("Failed to sign X.509 SVID")
		return nil, status.Error(codes.Internal, err.Error())
	}

	resp, err := h.getDataStore().FetchBundle(ctx, &datastore.FetchBundleRequest{
		TrustDomainId: h.TrustDomain.IDString(),
	})
	if err != nil {
		log.WithError(err).Error("Failed to fetch bundle from datastore")
		return nil, status.Error(codes.Internal, err.Error())
	}
	if resp.Bundle == nil {
		log.Error("Bundle not found")
		return nil, status.Error(codes.FailedPrecondition, "bundle not found")
	}

	svidChain := make([][]byte, 0, len(svid))
	for _, cert := range svid {
		svidChain = append(svidChain, cert.Raw)
	}

	var rootCAs [][]byte
	for _, rootCA := range resp.Bundle.RootCas {
		rootCAs = append(rootCAs, rootCA.DerBytes)
	}

	return &registration.MintX509SVIDResponse{
		SvidChain: svidChain,
		RootCas:   rootCAs,
	}, nil
}

func (h *Handler) MintJWTSVID(ctx context.Context, req *registration.MintJWTSVIDRequest) (_ *registration.MintJWTSVIDResponse, err error) {
	counter := telemetry_registrationapi.StartMintJWTSVIDCall(h.Metrics)
	telemetry_common.AddCallerID(counter, getCallerID(ctx))
	defer counter.Done(&err)
	log := h.Log.WithField(telemetry.Method, telemetry.MintJWTSVID)

	spiffeID, err := h.normalizeSPIFFEIDForMinting(req.SpiffeId)
	if err != nil {
		log.WithError(err).Error("Failed to normalize SPIFFE ID for minting")
		return nil, err
	}

	if len(req.Audience) == 0 {
		log.Error("Request must specify at least one audience")
		return nil, status.Error(codes.InvalidArgument, "request must specify at least one audience")
	}

	token, err := h.ServerCA.SignJWTSVID(ctx, ca.JWTSVIDParams{
		SpiffeID: spiffeID,
		TTL:      time.Duration(req.Ttl) * time.Second,
		Audience: req.Audience,
	})
	if err != nil {
		log.WithError(err).Error("Failed to sign JWT-SVID")
		return nil, status.Error(codes.Internal, err.Error())
	}

	return &registration.MintJWTSVIDResponse{
		Token: token,
	}, nil
}

// GetNodeSelectors returns node (agent) selectors
func (h *Handler) GetNodeSelectors(ctx context.Context, req *registration.GetNodeSelectorsRequest) (*registration.GetNodeSelectorsResponse, error) {
	log := h.Log.WithField(telemetry.Method, telemetry.GetNodeSelectors)
	ds := h.Catalog.GetDataStore()
	r := &datastore.GetNodeSelectorsRequest{
		SpiffeId: req.SpiffeId,
	}
	resp, err := ds.GetNodeSelectors(ctx, r)
	if err != nil {
		log.WithError(err).Error("Failed to get node selectors")
		return nil, err
	}
	return &registration.GetNodeSelectorsResponse{
		Selectors: &registration.NodeSelectors{
			SpiffeId:  resp.Selectors.SpiffeId,
			Selectors: resp.Selectors.Selectors,
		},
	}, nil
}

func (h *Handler) deleteAttestedNode(ctx context.Context, agentID string) (*common.AttestedNode, error) {
	if agentID == "" {
		return nil, errors.New("empty agent ID")
	}

	ds := h.Catalog.GetDataStore()
	attestedNode, err := ds.DeleteAttestedNode(ctx, agentID)
	if err != nil {
		return nil, err
	}

	return attestedNode, nil
}

func (h *Handler) normalizeSPIFFEIDForMinting(spiffeID string) (spiffeid.ID, error) {
	if spiffeID == "" {
		return spiffeid.ID{}, status.Error(codes.InvalidArgument, "request missing SPIFFE ID")
	}

	id, err := spiffeid.FromString(spiffeID)
	if err != nil {
		return spiffeid.ID{}, status.Errorf(codes.InvalidArgument, err.Error())
	}

	if err = api.VerifyTrustDomainWorkloadID(h.TrustDomain, id); err != nil {
		return spiffeid.ID{}, status.Errorf(codes.InvalidArgument, err.Error())
	}

	if err := idutil.CheckIDStringNormalization(spiffeID); err != nil {
		return spiffeid.ID{}, status.Errorf(codes.InvalidArgument, "spiffe ID is malformed: %v", err)
	}

	return id, nil
}

func (h *Handler) isEntryUnique(ctx context.Context, ds datastore.DataStore, entry *common.RegistrationEntry) (*common.RegistrationEntry, bool, error) {
	// First we get all the entries that matches the entry's spiffe id.
	req := &datastore.ListRegistrationEntriesRequest{
		BySpiffeId: &wrapperspb.StringValue{
			Value: entry.SpiffeId,
		},
		ByParentId: &wrapperspb.StringValue{
			Value: entry.ParentId,
		},
		BySelectors: &datastore.BySelectors{
			Match:     datastore.BySelectors_MATCH_EXACT,
			Selectors: entry.Selectors,
		},
	}
	res, err := ds.ListRegistrationEntries(ctx, req)
	if err != nil {
		return nil, false, err
	}

	existing := new(common.RegistrationEntry)
	unique := len(res.Entries) == 0
	if !unique {
		existing = res.Entries[0]
	}

	return existing, unique, nil
}

func (h *Handler) getDataStore() datastore.DataStore {
	return h.Catalog.GetDataStore()
}

func (h *Handler) createRegistrationEntry(ctx context.Context, requestedEntry *common.RegistrationEntry) (entry *common.RegistrationEntry, preexisting bool, err error) {
	requestedEntry, err = h.prepareRegistrationEntry(requestedEntry, false)
	if err != nil {
		return nil, false, status.Error(codes.InvalidArgument, err.Error())
	}

	ds := h.getDataStore()

	existingEntry, unique, err := h.isEntryUnique(ctx, ds, requestedEntry)
	if err != nil {
		return nil, false, status.Errorf(codes.Internal, "error trying to create entry: %v", err)
	}

	if !unique {
		return existingEntry, true, nil
	}

	createResponse, err := ds.CreateRegistrationEntry(ctx,
		&datastore.CreateRegistrationEntryRequest{Entry: requestedEntry},
	)
	if err != nil {
		return nil, false, status.Errorf(codes.Internal, "error trying to create entry: %v", err)
	}

	return createResponse.Entry, false, nil
}
func (h *Handler) prepareRegistrationEntry(entry *common.RegistrationEntry, forUpdate bool) (*common.RegistrationEntry, error) {
	original := entry
	entry = cloneRegistrationEntry(entry)
	if forUpdate && entry.EntryId == "" {
		return nil, errors.New("missing registration entry id")
	}

	var err error
	for _, dns := range entry.DnsNames {
		err = validateDNS(dns)
		if err != nil {
			return nil, fmt.Errorf("dns name %v failed validation: %v", dns, err)
		}
	}

	entry.ParentId, err = idutil.NormalizeSpiffeID(entry.ParentId, idutil.AllowAnyInTrustDomain(h.TrustDomain))
	if err != nil {
		return nil, err
	}

	// Validate Spiffe ID
	entry.SpiffeId, err = idutil.NormalizeSpiffeID(entry.SpiffeId, idutil.AllowTrustDomainWorkload(h.TrustDomain))
	if err != nil {
		return nil, err
	}

	if err := idutil.CheckIDStringNormalization(original.ParentId); err != nil {
		return nil, fmt.Errorf("parent ID is malformed: %v", err)
	}

	if err := idutil.CheckIDStringNormalization(original.SpiffeId); err != nil {
		return nil, fmt.Errorf("spiffe ID is malformed: %v", err)
	}

	// Validate Selectors
	for _, s := range entry.Selectors {
		if err := selector.Validate(s); err != nil {
			return nil, err
		}
	}

	return entry, nil
}

func (h *Handler) AuthorizeCall(ctx context.Context, fullMethod string) (_ context.Context, err error) {
	// For the time being, authorization is not per-method. In other words, all or nothing.
	counter := telemetry_registrationapi.StartAuthorizeCall(h.Metrics, fullMethod)
	defer counter.Done(&err)
	log := h.Log.WithField(telemetry.Method, fullMethod)

	callerID, err := authorizeCaller(ctx, h.getDataStore())
	if err != nil {
		log.WithError(err).Error("Failed to authorize caller")
		return nil, err
	}
	if callerID != "" {
		ctx = withCallerID(ctx, callerID)
	}
	return ctx, nil
}

func cloneRegistrationEntry(entry *common.RegistrationEntry) *common.RegistrationEntry {
	return proto.Clone(entry).(*common.RegistrationEntry)
}

func convertDeleteBundleMode(in registration.DeleteFederatedBundleRequest_Mode) (datastore.DeleteBundleRequest_Mode, error) {
	switch in {
	case registration.DeleteFederatedBundleRequest_RESTRICT:
		return datastore.DeleteBundleRequest_RESTRICT, nil
	case registration.DeleteFederatedBundleRequest_DISSOCIATE:
		return datastore.DeleteBundleRequest_DISSOCIATE, nil
	case registration.DeleteFederatedBundleRequest_DELETE:
		return datastore.DeleteBundleRequest_DELETE, nil
	}
	return datastore.DeleteBundleRequest_RESTRICT, fmt.Errorf("unhandled delete mode %q", in)
}

func getSpiffeIDFromCert(cert *x509.Certificate) (string, error) {
	if len(cert.URIs) == 0 {
		return "", errors.New("no SPIFFE ID in certificate")
	}
	if err := idutil.CheckIDURLNormalization(cert.URIs[0]); err != nil {
		return "", fmt.Errorf("SPIFFE ID is malformed: %v", err)
	}
	spiffeID, err := idutil.NormalizeSpiffeIDURL(cert.URIs[0], idutil.AllowAny())
	if err != nil {
		return "", err
	}
	return spiffeID.String(), nil
}

func authorizeCaller(ctx context.Context, ds datastore.DataStore) (spiffeID string, err error) {
	ctxPeer, ok := peer.FromContext(ctx)
	if !ok {
		return "", status.Error(codes.PermissionDenied, "no peer information for caller")
	}

	switch authInfo := ctxPeer.AuthInfo.(type) {
	case credentials.TLSInfo:
		// The caller came over TLS and must present an authorized SPIFFE ID
		if len(authInfo.State.VerifiedChains) == 0 {
			return "", status.Errorf(codes.PermissionDenied, "no verified client certificate")
		}
		chain := authInfo.State.VerifiedChains[0]
		if len(chain) == 0 {
			// the tls package should never supply an empty verified chain, but
			// we'll just be defensive here.
			return "", status.Errorf(codes.PermissionDenied, "verified chain is empty")
		}
		cert := chain[0]
		spiffeID, err = getSpiffeIDFromCert(cert)
		if err != nil {
			return "", status.Error(codes.PermissionDenied, err.Error())
		}
	case auth.UntrackedUDSAuthInfo:
		// The caller came over UDS and is therefore authorized but does not
		// provide a spiffeID. The file permissions on the UDS are restricted to
		// processes belonging to the same user or group as the server.
		return "", nil
	default:
		// The caller came over an unknown transport
		return "", status.Errorf(codes.PermissionDenied, "unsupported peer auth info type (%T)", authInfo)
	}

	resp, err := ds.ListRegistrationEntries(ctx, &datastore.ListRegistrationEntriesRequest{
		BySpiffeId: &wrapperspb.StringValue{
			Value: spiffeID,
		},
	})
	if err != nil {
		return "", err
	}

	for _, entry := range resp.Entries {
		if entry.Admin {
			return spiffeID, nil
		}
	}

	return "", status.Errorf(codes.PermissionDenied, "SPIFFE ID %q is not authorized", spiffeID)
}

type callerIDKey struct{}

func withCallerID(ctx context.Context, callerID string) context.Context {
	return context.WithValue(ctx, callerIDKey{}, callerID)
}

func getCallerID(ctx context.Context) string {
	callerID, _ := ctx.Value(callerIDKey{}).(string)
	return callerID
}

func validateDNS(dns string) error {
	// follow https://tools.ietf.org/html/rfc5280#section-4.2.1.6
	// do not allow empty or the technically valid DNS " "
	dns = strings.TrimSpace(dns)
	if len(dns) == 0 {
		return errors.New("empty or only whitespace")
	}

	// handle up to 255 characters
	if len(dns) > 255 {
		return errors.New("length exceeded")
	}

	// a DNS is split into labels by "."
	splitDNS := strings.Split(dns, ".")
	for _, label := range splitDNS {
		if err := validateDNSLabel(label); err != nil {
			return err
		}
	}

	return nil
}

func validateDNSLabel(label string) error {
	// follow https://tools.ietf.org/html/rfc5280#section-4.2.1.6 guidance
	// <label> ::= <let-dig> [ [ <ldh-str> ] <let-dig> ]
	// <ldh-str> ::= <let-dig-hyp> | <let-dig-hyp> <ldh-str>
	if len(label) == 0 {
		return errors.New("label is empty")
	}
	if len(label) > 63 {
		return fmt.Errorf("label length exceeded: %v", label)
	}

	if match := isDNSLabel(label); !match {
		return fmt.Errorf("label does not match regex: %v", label)
	}

	return nil
}<|MERGE_RESOLUTION|>--- conflicted
+++ resolved
@@ -532,11 +532,7 @@
 
 	err = ds.CreateJoinToken(ctx, &datastore.JoinToken{
 		Token:  request.Token,
-<<<<<<< HEAD
-		Expiry: time.Unix(expiry, 0),
-=======
 		Expiry: expiry,
->>>>>>> 423375e7
 	})
 	if err != nil {
 		log.WithError(err).Error("Failed to register token")
