package endpoints

import (
	"context"
	"fmt"
	"time"

	"github.com/andres-erbsen/clock"
	"github.com/sirupsen/logrus"

	"github.com/spiffe/spire/pkg/common/telemetry"
	server_telemetry "github.com/spiffe/spire/pkg/common/telemetry/server"
	"github.com/spiffe/spire/pkg/server/api"
	"github.com/spiffe/spire/pkg/server/authorizedentries"
	"github.com/spiffe/spire/pkg/server/datastore"
	"google.golang.org/grpc/codes"
	"google.golang.org/grpc/status"
)

type attestedNodes struct {
	cache   *authorizedentries.Cache
	clk     clock.Clock
	ds      datastore.DataStore
	log     logrus.FieldLogger
	metrics telemetry.Metrics

	eventsBeforeFirst map[uint]struct{}

	firstEvent     uint
	firstEventTime time.Time
	lastEvent      uint

	eventTracker          *eventTracker
	sqlTransactionTimeout time.Duration

	fetchNodes map[string]struct{}

	// metrics change detection
	skippedNodeEvents int
	lastCacheStats    authorizedentries.CacheStats
}

func (a *attestedNodes) captureChangedNodes(ctx context.Context) error {
	// first, reset what we might fetch
	a.fetchNodes = make(map[string]struct{})

	if err := a.searchBeforeFirstEvent(ctx); err != nil {
		return err
	}
	a.selectPolledEvents(ctx)
	if err := a.scanForNewEvents(ctx); err != nil {
		return err
	}

	return nil
}

func (a *attestedNodes) searchBeforeFirstEvent(ctx context.Context) error {
	// First event detected, and startup was less than a transaction timout away.
	if !a.firstEventTime.IsZero() && a.clk.Now().Sub(a.firstEventTime) <= a.sqlTransactionTimeout {
		resp, err := a.ds.ListAttestedNodeEvents(ctx, &datastore.ListAttestedNodeEventsRequest{
			LessThanEventID: a.firstEvent,
		})
		if err != nil {
			return err
		}
		for _, event := range resp.Events {
			// if we have seen it before, don't reload it.
			if _, seen := a.eventsBeforeFirst[event.EventID]; !seen {
				a.fetchNodes[event.SpiffeID] = struct{}{}
				a.eventsBeforeFirst[event.EventID] = struct{}{}
			}
		}
		return nil
	}

	// zero out unused event tracker
	if len(a.eventsBeforeFirst) != 0 {
		a.eventsBeforeFirst = make(map[uint]struct{})
	}

	return nil
}

func (a *attestedNodes) selectPolledEvents(ctx context.Context) {
	// check if the polled events have appeared out-of-order
	selectedEvents := a.eventTracker.SelectEvents()
	for _, eventID := range selectedEvents {
		log := a.log.WithField(telemetry.EventID, eventID)
		event, err := a.ds.FetchAttestedNodeEvent(ctx, eventID)

		switch status.Code(err) {
		case codes.OK:
		case codes.NotFound:
			continue
		default:
			log.WithError(err).Errorf("Failed to fetch info about skipped node event %d", eventID)
			continue
		}

		a.fetchNodes[event.SpiffeID] = struct{}{}
		a.eventTracker.StopTracking(eventID)
	}
	a.eventTracker.FreeEvents(selectedEvents)
}

func (a *attestedNodes) scanForNewEvents(ctx context.Context) error {
	// If we haven't seen an event, scan for all events; otherwise, scan from the last event.
	var resp *datastore.ListAttestedNodeEventsResponse
	var err error
	if a.firstEventTime.IsZero() {
		resp, err = a.ds.ListAttestedNodeEvents(ctx, &datastore.ListAttestedNodeEventsRequest{})
	} else {
		resp, err = a.ds.ListAttestedNodeEvents(ctx, &datastore.ListAttestedNodeEventsRequest{
			GreaterThanEventID: a.lastEvent,
		})
	}
	if err != nil {
		return err
	}

	for _, event := range resp.Events {
<<<<<<< HEAD
		// If there is a gap in the event stream, log the missed events for later processing.
		// For example if the current event ID is 6 and the previous one was 3, events 4 and 5
		// were skipped over and need to be queued in case they show up later.
		// This can happen when a long-running transaction allocates an event ID but a shorter transaction
		// comes in after, allocates and commits the ID first. If a read comes in at this moment, the event id for
		// the longer running transaction will be skipped over.
		if !a.firstEventTime.IsZero() {
			for i := a.lastEventID + 1; i < event.EventID; i++ {
				a.log.WithField(telemetry.EventID, i).Info("Detected skipped attested node event")
				a.mu.Lock()
				a.missedEvents[i] = a.clk.Now()
				a.mu.Unlock()
			}
		}

		// Skip fetching entries we've already fetched this call
		if _, seen := seenMap[event.SpiffeID]; seen {
			a.lastEventID = event.EventID
=======
		// event time determines if we have seen the first event.
		if a.firstEventTime.IsZero() {
			a.firstEvent = event.EventID
			a.lastEvent = event.EventID
			a.fetchNodes[event.SpiffeID] = struct{}{}
			a.firstEventTime = a.clk.Now()
>>>>>>> 8eeb8844
			continue
		}

		// track any skipped event ids, should they appear later.
		for skipped := a.lastEvent + 1; skipped < event.EventID; skipped++ {
			a.eventTracker.StartTracking(skipped)
		}

		// every event adds its entry to the entry fetch list.
		a.fetchNodes[event.SpiffeID] = struct{}{}
		a.lastEvent = event.EventID
	}
	return nil
}

func (a *attestedNodes) loadCache(ctx context.Context) error {
	// TODO: determine if this needs paging
	nodesResp, err := a.ds.ListAttestedNodes(ctx, &datastore.ListAttestedNodesRequest{
		FetchSelectors: true,
	})
	if err != nil {
		return fmt.Errorf("failed to list attested nodes: %w", err)
	}

<<<<<<< HEAD
	// These two should be the same value, but it's valuable to have them both be emitted for incident triage.
	server_telemetry.SetAgentsByExpiresAtCacheCountGauge(a.metrics, a.cache.Stats().AgentsByExpiresAt)
	server_telemetry.SetAgentsByIDCacheCountGauge(a.metrics, a.cache.Stats().AgentsByID)
=======
	for _, node := range nodesResp.Nodes {
		agentExpiresAt := time.Unix(node.CertNotAfter, 0)
		if agentExpiresAt.Before(a.clk.Now()) {
			continue
		}
		a.cache.UpdateAgent(node.SpiffeId, agentExpiresAt, api.ProtoFromSelectors(node.Selectors))
	}
>>>>>>> 8eeb8844

	return nil
}

<<<<<<< HEAD
// missedStartupEvents will check for any events that arrive with an ID less than the first event ID we receive.
// For example if the first event ID we receive is 3, this function will check for any IDs less than that.
// If event ID 2 comes in later on, due to a long-running transaction, this function will update the cache
// with the information from this event. This function will run until time equal to sqlTransactionTimeout has elapsed after startup.
func (a *attestedNodes) missedStartupEvents(ctx context.Context) error {
	if a.firstEventTime.IsZero() || a.clk.Now().Sub(a.firstEventTime) > a.sqlTransactionTimeout {
		return nil
=======
// buildAttestedNodesCache fetches all attested nodes and adds the unexpired ones to the cache.
// It runs once at startup.
func buildAttestedNodesCache(ctx context.Context, log logrus.FieldLogger, metrics telemetry.Metrics, ds datastore.DataStore, clk clock.Clock, cache *authorizedentries.Cache, cacheReloadInterval, sqlTransactionTimeout time.Duration) (*attestedNodes, error) {
	pollPeriods := PollPeriods(cacheReloadInterval, sqlTransactionTimeout)

	attestedNodes := &attestedNodes{
		cache:                 cache,
		clk:                   clk,
		ds:                    ds,
		log:                   log,
		metrics:               metrics,
		sqlTransactionTimeout: sqlTransactionTimeout,

		eventsBeforeFirst: make(map[uint]struct{}),
		fetchNodes:        make(map[string]struct{}),

		eventTracker: NewEventTracker(pollPeriods),

		// initialize gauges to nonsense values to force a change.
		skippedNodeEvents: -1,
		lastCacheStats: authorizedentries.CacheStats{
			AgentsByID:        -1,
			AgentsByExpiresAt: -1,
		},
>>>>>>> 8eeb8844
	}

	if err := attestedNodes.loadCache(ctx); err != nil {
		return nil, err
	}
	if err := attestedNodes.updateCache(ctx); err != nil {
		return nil, err
	}

	return attestedNodes, nil
}

// updateCache Fetches all the events since the last time this function was running and updates
// the cache with all the changes.
func (a *attestedNodes) updateCache(ctx context.Context) error {
	if err := a.captureChangedNodes(ctx); err != nil {
		return err
	}
	if err := a.updateCachedNodes(ctx); err != nil {
		return err
	}
	a.emitMetrics()

	return nil
}

func (a *attestedNodes) updateCachedNodes(ctx context.Context) error {
	for spiffeId, _ := range a.fetchNodes {
		node, err := a.ds.FetchAttestedNode(ctx, spiffeId)
		if err != nil {
			return err
		}

		// Node was deleted
		if node == nil {
			a.cache.RemoveAgent(spiffeId)
			delete(a.fetchNodes, spiffeId)
			continue
		}

		selectors, err := a.ds.GetNodeSelectors(ctx, spiffeId, datastore.RequireCurrent)
		if err != nil {
			return err
		}
		node.Selectors = selectors

		agentExpiresAt := time.Unix(node.CertNotAfter, 0)
		a.cache.UpdateAgent(node.SpiffeId, agentExpiresAt, api.ProtoFromSelectors(node.Selectors))
		delete(a.fetchNodes, spiffeId)
	}
	return nil
}

func (a *attestedNodes) emitMetrics() {
	if a.skippedNodeEvents != int(a.eventTracker.EventCount()) {
		a.skippedNodeEvents = int(a.eventTracker.EventCount())
		server_telemetry.SetSkippedNodeEventIDsCacheCountGauge(a.metrics, a.skippedNodeEvents)
	}

	cacheStats := a.cache.Stats()
	// AgentsByID and AgentsByExpiresAt should be the same.
	if a.lastCacheStats.AgentsByID != cacheStats.AgentsByID {
		a.lastCacheStats.AgentsByID = cacheStats.AgentsByID
		server_telemetry.SetAgentsByIDCacheCountGauge(a.metrics, a.lastCacheStats.AgentsByID)
	}
	if a.lastCacheStats.AgentsByExpiresAt != cacheStats.AgentsByExpiresAt {
		a.lastCacheStats.AgentsByExpiresAt = cacheStats.AgentsByExpiresAt
		server_telemetry.SetAgentsByExpiresAtCacheCountGauge(a.metrics, a.lastCacheStats.AgentsByExpiresAt)
	}
}<|MERGE_RESOLUTION|>--- conflicted
+++ resolved
@@ -120,33 +120,12 @@
 	}
 
 	for _, event := range resp.Events {
-<<<<<<< HEAD
-		// If there is a gap in the event stream, log the missed events for later processing.
-		// For example if the current event ID is 6 and the previous one was 3, events 4 and 5
-		// were skipped over and need to be queued in case they show up later.
-		// This can happen when a long-running transaction allocates an event ID but a shorter transaction
-		// comes in after, allocates and commits the ID first. If a read comes in at this moment, the event id for
-		// the longer running transaction will be skipped over.
-		if !a.firstEventTime.IsZero() {
-			for i := a.lastEventID + 1; i < event.EventID; i++ {
-				a.log.WithField(telemetry.EventID, i).Info("Detected skipped attested node event")
-				a.mu.Lock()
-				a.missedEvents[i] = a.clk.Now()
-				a.mu.Unlock()
-			}
-		}
-
-		// Skip fetching entries we've already fetched this call
-		if _, seen := seenMap[event.SpiffeID]; seen {
-			a.lastEventID = event.EventID
-=======
 		// event time determines if we have seen the first event.
 		if a.firstEventTime.IsZero() {
 			a.firstEvent = event.EventID
 			a.lastEvent = event.EventID
 			a.fetchNodes[event.SpiffeID] = struct{}{}
 			a.firstEventTime = a.clk.Now()
->>>>>>> 8eeb8844
 			continue
 		}
 
@@ -171,11 +150,6 @@
 		return fmt.Errorf("failed to list attested nodes: %w", err)
 	}
 
-<<<<<<< HEAD
-	// These two should be the same value, but it's valuable to have them both be emitted for incident triage.
-	server_telemetry.SetAgentsByExpiresAtCacheCountGauge(a.metrics, a.cache.Stats().AgentsByExpiresAt)
-	server_telemetry.SetAgentsByIDCacheCountGauge(a.metrics, a.cache.Stats().AgentsByID)
-=======
 	for _, node := range nodesResp.Nodes {
 		agentExpiresAt := time.Unix(node.CertNotAfter, 0)
 		if agentExpiresAt.Before(a.clk.Now()) {
@@ -183,20 +157,10 @@
 		}
 		a.cache.UpdateAgent(node.SpiffeId, agentExpiresAt, api.ProtoFromSelectors(node.Selectors))
 	}
->>>>>>> 8eeb8844
-
-	return nil
-}
-
-<<<<<<< HEAD
-// missedStartupEvents will check for any events that arrive with an ID less than the first event ID we receive.
-// For example if the first event ID we receive is 3, this function will check for any IDs less than that.
-// If event ID 2 comes in later on, due to a long-running transaction, this function will update the cache
-// with the information from this event. This function will run until time equal to sqlTransactionTimeout has elapsed after startup.
-func (a *attestedNodes) missedStartupEvents(ctx context.Context) error {
-	if a.firstEventTime.IsZero() || a.clk.Now().Sub(a.firstEventTime) > a.sqlTransactionTimeout {
-		return nil
-=======
+
+	return nil
+}
+
 // buildAttestedNodesCache fetches all attested nodes and adds the unexpired ones to the cache.
 // It runs once at startup.
 func buildAttestedNodesCache(ctx context.Context, log logrus.FieldLogger, metrics telemetry.Metrics, ds datastore.DataStore, clk clock.Clock, cache *authorizedentries.Cache, cacheReloadInterval, sqlTransactionTimeout time.Duration) (*attestedNodes, error) {
@@ -221,7 +185,6 @@
 			AgentsByID:        -1,
 			AgentsByExpiresAt: -1,
 		},
->>>>>>> 8eeb8844
 	}
 
 	if err := attestedNodes.loadCache(ctx); err != nil {
