package endpoints

import (
	"context"
	"fmt"
	"time"

	"github.com/andres-erbsen/clock"
	"github.com/sirupsen/logrus"
	"github.com/spiffe/spire/pkg/common/telemetry"
	server_telemetry "github.com/spiffe/spire/pkg/common/telemetry/server"
	"github.com/spiffe/spire/pkg/server/api"
	"github.com/spiffe/spire/pkg/server/authorizedentries"
	"github.com/spiffe/spire/pkg/server/datastore"
	"google.golang.org/grpc/codes"
	"google.golang.org/grpc/status"
)

type registrationEntries struct {
	cache   *authorizedentries.Cache
	clk     clock.Clock
	ds      datastore.DataStore
	log     logrus.FieldLogger
	metrics telemetry.Metrics

	eventsBeforeFirst map[uint]struct{}

	firstEvent     uint
	firstEventTime time.Time
	lastEvent      uint

	eventTracker          *eventTracker
	sqlTransactionTimeout time.Duration

	fetchEntries map[string]struct{}

	// metrics change detection
	skippedEntryEvents int
	lastCacheStats     authorizedentries.CacheStats
}

func (a *registrationEntries) captureChangedEntries(ctx context.Context) error {
	// first, reset the entries we might fetch.
	a.fetchEntries = make(map[string]struct{})

	if err := a.searchBeforeFirstEvent(ctx); err != nil {
		return err
	}
	a.selectPolledEvents(ctx)
	if err := a.scanForNewEvents(ctx); err != nil {
		return err
	}

	return nil
}

func (a *registrationEntries) searchBeforeFirstEvent(ctx context.Context) error {
	// First event detected, and startup was less than a transaction timout away.
	if !a.firstEventTime.IsZero() && a.clk.Now().Sub(a.firstEventTime) <= a.sqlTransactionTimeout {
		resp, err := a.ds.ListRegistrationEntryEvents(ctx, &datastore.ListRegistrationEntryEventsRequest{
			LessThanEventID: a.firstEvent,
		})
		if err != nil {
			return err
		}
		for _, event := range resp.Events {
			// if we have seen it before, don't reload it.
			if _, seen := a.eventsBeforeFirst[event.EventID]; !seen {
				a.fetchEntries[event.EntryID] = struct{}{}
				a.eventsBeforeFirst[event.EventID] = struct{}{}
			}
		}
		return nil
	}

	// zero out unused event tracker
	if len(a.eventsBeforeFirst) != 0 {
		a.eventsBeforeFirst = make(map[uint]struct{})
	}

	return nil
}

func (a *registrationEntries) selectPolledEvents(ctx context.Context) {
	// check if the polled events have appeared out-of-order
	selectedEvents := a.eventTracker.SelectEvents()
	for _, eventID := range selectedEvents {
		log := a.log.WithField(telemetry.EventID, eventID)
		event, err := a.ds.FetchRegistrationEntryEvent(ctx, eventID)

		switch status.Code(err) {
		case codes.OK:
		case codes.NotFound:
			continue
		default:
			log.WithError(err).Errorf("Failed to fetch info about skipped event %d", eventID)
			continue
		}

		a.fetchEntries[event.EntryID] = struct{}{}
		a.eventTracker.StopTracking(eventID)
	}
	a.eventTracker.FreeEvents(selectedEvents)
}

func (a *registrationEntries) scanForNewEvents(ctx context.Context) error {
	// If we haven't seen an event, scan for all events; otherwise, scan from the last event.
	var resp *datastore.ListRegistrationEntryEventsResponse
	var err error
	if a.firstEventTime.IsZero() {
		resp, err = a.ds.ListRegistrationEntryEvents(ctx, &datastore.ListRegistrationEntryEventsRequest{})
	} else {
		resp, err = a.ds.ListRegistrationEntryEvents(ctx, &datastore.ListRegistrationEntryEventsRequest{
			GreaterThanEventID: a.lastEvent,
		})
	}
	if err != nil {
		return err
	}

	for _, event := range resp.Events {
		// event time determines if we have seen the first event.
		if a.firstEventTime.IsZero() {
			a.firstEvent = event.EventID
			a.lastEvent = event.EventID
			a.fetchEntries[event.EntryID] = struct{}{}
			a.firstEventTime = a.clk.Now()
			continue
		}

		// track any skipped event ids, should they appear later.
		for skipped := a.lastEvent + 1; skipped < event.EventID; skipped++ {
			a.eventTracker.StartTracking(skipped)
		}

		// every event adds its entry to the entry fetch list.
		a.fetchEntries[event.EntryID] = struct{}{}
		a.lastEvent = event.EventID
	}
	return nil
}

func (a *registrationEntries) loadCache(ctx context.Context, pageSize int32) error {
	// Build the cache
	var token string
	for {
		resp, err := a.ds.ListRegistrationEntries(ctx, &datastore.ListRegistrationEntriesRequest{
			DataConsistency: datastore.RequireCurrent, // preliminary loading should not be done via read-replicas
			Pagination: &datastore.Pagination{
				Token:    token,
				PageSize: pageSize,
			},
		})
		if err != nil {
			return fmt.Errorf("failed to list registration entries: %w", err)
		}

		token = resp.Pagination.Token
		if token == "" {
			break
		}

		entries, err := api.RegistrationEntriesToProto(resp.Entries)
		if err != nil {
			return fmt.Errorf("failed to convert registration entries: %w", err)
		}

		for _, entry := range entries {
			a.cache.UpdateEntry(entry)
		}
	}
	return nil
}

// buildRegistrationEntriesCache Fetches all registration entries and adds them to the cache
func buildRegistrationEntriesCache(ctx context.Context, log logrus.FieldLogger, metrics telemetry.Metrics, ds datastore.DataStore, clk clock.Clock, cache *authorizedentries.Cache, pageSize int32, cacheReloadInterval, sqlTransactionTimeout time.Duration) (*registrationEntries, error) {
	pollPeriods := PollPeriods(cacheReloadInterval, sqlTransactionTimeout)

	registrationEntries := &registrationEntries{
		cache:                 cache,
		clk:                   clk,
		ds:                    ds,
		log:                   log,
		metrics:               metrics,
		sqlTransactionTimeout: sqlTransactionTimeout,

		eventsBeforeFirst: make(map[uint]struct{}),
		fetchEntries:      make(map[string]struct{}),

		eventTracker: NewEventTracker(pollPeriods),

		skippedEntryEvents: -1,
		lastCacheStats: authorizedentries.CacheStats{
			AliasesByEntryID:  -1,
			AliasesBySelector: -1,
			EntriesByEntryID:  -1,
			EntriesByParentID: -1,
		},
	}

	if err := registrationEntries.loadCache(ctx, pageSize); err != nil {
		return nil, err
	}
<<<<<<< HEAD

	seenMap := map[string]struct{}{}
	for _, event := range resp.Events {
		// If there is a gap in the event stream, log the missed events for later processing.
		// For example if the current event ID is 6 and the previous one was 3, events 4 and 5
		// were skipped over and need to be queued in case they show up later.
		// This can happen when a long-running transaction allocates an event ID but a shorter transaction
		// comes in after, allocates and commits the ID first. If a read comes in at this moment, the event id for
		// the longer running transaction will be skipped over.
		if !a.firstEventTime.IsZero() {
			for i := a.lastEventID + 1; i < event.EventID; i++ {
				a.log.WithField(telemetry.EventID, i).Info("Detected skipped registration entry event")
				a.mu.Lock()
				a.missedEvents[i] = a.clk.Now()
				a.mu.Unlock()
			}
		}

		// Skip fetching entries we've already fetched this call
		if _, seen := seenMap[event.EntryID]; seen {
			a.lastEventID = event.EventID
			continue
		}
		seenMap[event.EntryID] = struct{}{}

		// Update the cache
		if err := a.updateCacheEntry(ctx, event.EntryID); err != nil {
			return err
		}

		if a.firstEventTime.IsZero() {
			a.firstEventID = event.EventID
			a.firstEventTime = a.clk.Now()
		}
		a.lastEventID = event.EventID
	}

	// These two should be the same value, but it's valuable to have them both be emitted for incident triage.
	server_telemetry.SetNodeAliasesByEntryIDCacheCountGauge(a.metrics, a.cache.Stats().AliasesByEntryID)
	server_telemetry.SetNodeAliasesBySelectorCacheCountGauge(a.metrics, a.cache.Stats().AliasesBySelector)

	// These two should be the same value, but it's valuable to have them both be emitted for incident triage.
	server_telemetry.SetEntriesByEntryIDCacheCountGauge(a.metrics, a.cache.Stats().EntriesByEntryID)
	server_telemetry.SetEntriesByParentIDCacheCountGauge(a.metrics, a.cache.Stats().EntriesByParentID)

	return nil
}

// missedStartupEvents will check for any events come in with an ID less than the first event ID we receive.
// For example if the first event ID we receive is 3, this function will check for any IDs less than that.
// If event ID 2 comes in later on, due to a long-running transaction, this function will update the cache
// with the information from this event. This function will run until time equal to sqlTransactionTimeout has elapsed after startup.
func (a *registrationEntries) missedStartupEvents(ctx context.Context) error {
	if a.firstEventTime.IsZero() || a.clk.Now().Sub(a.firstEventTime) > a.sqlTransactionTimeout {
		return nil
	}

	req := &datastore.ListRegistrationEntriesEventsRequest{
		LessThanEventID: a.firstEventID,
	}
	resp, err := a.ds.ListRegistrationEntriesEvents(ctx, req)
	if err != nil {
=======
	if err := registrationEntries.updateCache(ctx); err != nil {
		return nil, err
	}

	return registrationEntries, nil
}

// updateCache Fetches all the events since the last time this function was running and updates
// the cache with all the changes.
func (a *registrationEntries) updateCache(ctx context.Context) error {
	if err := a.captureChangedEntries(ctx); err != nil {
>>>>>>> 8eeb8844
		return err
	}
	if err := a.updateCachedEntries(ctx); err != nil {
		return err
	}
	a.emitMetrics()

	return nil
}

// updateCacheEntry update/deletes/creates an individual registration entry in the cache.
func (a *registrationEntries) updateCachedEntries(ctx context.Context) error {
	for entryId, _ := range a.fetchEntries {
		commonEntry, err := a.ds.FetchRegistrationEntry(ctx, entryId)
		if err != nil {
			return err
		}

		if commonEntry == nil {
			a.cache.RemoveEntry(entryId)
			delete(a.fetchEntries, entryId)
			continue
		}

		entry, err := api.RegistrationEntryToProto(commonEntry)
		if err != nil {
			a.cache.RemoveEntry(entryId)
			delete(a.fetchEntries, entryId)
			a.log.WithField(telemetry.RegistrationID, entryId).Warn("Removed malformed registration entry from cache")
			continue
		}

		a.cache.UpdateEntry(entry)
		delete(a.fetchEntries, entryId)
	}
	return nil
}

func (a *registrationEntries) emitMetrics() {
	if a.skippedEntryEvents != int(a.eventTracker.EventCount()) {
		a.skippedEntryEvents = int(a.eventTracker.EventCount())
		server_telemetry.SetSkippedEntryEventIDsCacheCountGauge(a.metrics, a.skippedEntryEvents)
	}

	cacheStats := a.cache.Stats()
	if a.lastCacheStats.AliasesByEntryID != cacheStats.AliasesByEntryID {
		a.lastCacheStats.AliasesByEntryID = cacheStats.AliasesByEntryID
		server_telemetry.SetNodeAliasesByEntryIDCacheCountGauge(a.metrics, a.lastCacheStats.AliasesByEntryID)
	}
	if a.lastCacheStats.AliasesBySelector != cacheStats.AliasesBySelector {
		a.lastCacheStats.AliasesBySelector = cacheStats.AliasesBySelector
		server_telemetry.SetNodeAliasesBySelectorCacheCountGauge(a.metrics, a.lastCacheStats.AliasesBySelector)
	}
	if a.lastCacheStats.EntriesByEntryID != cacheStats.EntriesByEntryID {
		a.lastCacheStats.EntriesByEntryID = cacheStats.EntriesByEntryID
		server_telemetry.SetEntriesByEntryIDCacheCountGauge(a.metrics, a.lastCacheStats.EntriesByEntryID)
	}
	if a.lastCacheStats.EntriesByParentID != cacheStats.EntriesByParentID {
		a.lastCacheStats.EntriesByParentID = cacheStats.EntriesByParentID
		server_telemetry.SetEntriesByParentIDCacheCountGauge(a.metrics, a.lastCacheStats.EntriesByParentID)
	}
}<|MERGE_RESOLUTION|>--- conflicted
+++ resolved
@@ -201,70 +201,6 @@
 	if err := registrationEntries.loadCache(ctx, pageSize); err != nil {
 		return nil, err
 	}
-<<<<<<< HEAD
-
-	seenMap := map[string]struct{}{}
-	for _, event := range resp.Events {
-		// If there is a gap in the event stream, log the missed events for later processing.
-		// For example if the current event ID is 6 and the previous one was 3, events 4 and 5
-		// were skipped over and need to be queued in case they show up later.
-		// This can happen when a long-running transaction allocates an event ID but a shorter transaction
-		// comes in after, allocates and commits the ID first. If a read comes in at this moment, the event id for
-		// the longer running transaction will be skipped over.
-		if !a.firstEventTime.IsZero() {
-			for i := a.lastEventID + 1; i < event.EventID; i++ {
-				a.log.WithField(telemetry.EventID, i).Info("Detected skipped registration entry event")
-				a.mu.Lock()
-				a.missedEvents[i] = a.clk.Now()
-				a.mu.Unlock()
-			}
-		}
-
-		// Skip fetching entries we've already fetched this call
-		if _, seen := seenMap[event.EntryID]; seen {
-			a.lastEventID = event.EventID
-			continue
-		}
-		seenMap[event.EntryID] = struct{}{}
-
-		// Update the cache
-		if err := a.updateCacheEntry(ctx, event.EntryID); err != nil {
-			return err
-		}
-
-		if a.firstEventTime.IsZero() {
-			a.firstEventID = event.EventID
-			a.firstEventTime = a.clk.Now()
-		}
-		a.lastEventID = event.EventID
-	}
-
-	// These two should be the same value, but it's valuable to have them both be emitted for incident triage.
-	server_telemetry.SetNodeAliasesByEntryIDCacheCountGauge(a.metrics, a.cache.Stats().AliasesByEntryID)
-	server_telemetry.SetNodeAliasesBySelectorCacheCountGauge(a.metrics, a.cache.Stats().AliasesBySelector)
-
-	// These two should be the same value, but it's valuable to have them both be emitted for incident triage.
-	server_telemetry.SetEntriesByEntryIDCacheCountGauge(a.metrics, a.cache.Stats().EntriesByEntryID)
-	server_telemetry.SetEntriesByParentIDCacheCountGauge(a.metrics, a.cache.Stats().EntriesByParentID)
-
-	return nil
-}
-
-// missedStartupEvents will check for any events come in with an ID less than the first event ID we receive.
-// For example if the first event ID we receive is 3, this function will check for any IDs less than that.
-// If event ID 2 comes in later on, due to a long-running transaction, this function will update the cache
-// with the information from this event. This function will run until time equal to sqlTransactionTimeout has elapsed after startup.
-func (a *registrationEntries) missedStartupEvents(ctx context.Context) error {
-	if a.firstEventTime.IsZero() || a.clk.Now().Sub(a.firstEventTime) > a.sqlTransactionTimeout {
-		return nil
-	}
-
-	req := &datastore.ListRegistrationEntriesEventsRequest{
-		LessThanEventID: a.firstEventID,
-	}
-	resp, err := a.ds.ListRegistrationEntriesEvents(ctx, req)
-	if err != nil {
-=======
 	if err := registrationEntries.updateCache(ctx); err != nil {
 		return nil, err
 	}
@@ -276,7 +212,6 @@
 // the cache with all the changes.
 func (a *registrationEntries) updateCache(ctx context.Context) error {
 	if err := a.captureChangedEntries(ctx); err != nil {
->>>>>>> 8eeb8844
 		return err
 	}
 	if err := a.updateCachedEntries(ctx); err != nil {
