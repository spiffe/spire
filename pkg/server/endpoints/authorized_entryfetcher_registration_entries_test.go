--- conflicted
+++ resolved
@@ -1304,7 +1304,7 @@
 		name                      string
 		setup                     *entryScenarioSetup
 		createRegistrationEntries []*common.RegistrationEntry // Entries created after setup
-		deleteRegistrationEntries []string                    // Entries delted after setup
+		deleteRegistrationEntries []string                    // Entries deleted after setup
 		fetchEntries              []string
 
 		expectedAuthorizedEntries []string
@@ -1817,8 +1817,8 @@
 			cacheStats := registeredEntries.cache.Stats()
 			require.Equal(t, len(tt.expectedAuthorizedEntries), cacheStats.EntriesByEntryID, "wrong number of registered entries by ID")
 
-			// for now, the only way to ensure the desired agent ids are prsent is
-			// to remove the desired ids and check the count it zero.
+			// for now, the only way to ensure the desired agent ids are present is
+			// to remove the desired ids and check that the count is zero.
 			for _, expectedAuthorizedId := range tt.expectedAuthorizedEntries {
 				registeredEntries.cache.RemoveEntry(expectedAuthorizedId)
 			}
@@ -1862,34 +1862,6 @@
 		setup = &entryScenarioSetup{}
 	}
 
-<<<<<<< HEAD
-	err := ds.CreateRegistrationEntryEventForTesting(ctx, &datastore.RegistrationEntryEvent{
-		EventID: 3,
-		EntryID: "test",
-	})
-	require.NoError(t, err)
-
-	registrationEntries, err := buildRegistrationEntriesCache(ctx, log, metrics, ds, clk, cache, buildCachePageSize, defaultSQLTransactionTimeout)
-	require.NoError(t, err)
-	require.NotNil(t, registrationEntries)
-	require.Equal(t, uint(3), registrationEntries.firstEventID)
-
-	err = ds.CreateRegistrationEntryEventForTesting(ctx, &datastore.RegistrationEntryEvent{
-		EventID: 2,
-		EntryID: "test",
-	})
-	require.NoError(t, err)
-
-	err = registrationEntries.missedStartupEvents(ctx)
-	require.NoError(t, err)
-
-	// Make sure no duplicate calls are made
-	ds.AppendNextError(nil)
-	ds.AppendNextError(errors.New("Duplicate call"))
-	err = registrationEntries.missedStartupEvents(ctx)
-	require.NoError(t, err)
-	require.Equal(t, 0, len(hook.AllEntries()))
-=======
 	var err error
 	for _, attestedNode := range setup.attestedNodes {
 		_, err = ds.CreateAttestedNode(ctx, attestedNode)
@@ -1944,5 +1916,4 @@
 		}
 	}
 	return registrationEntries, err
->>>>>>> 8eeb8844
 }