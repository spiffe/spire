--- conflicted
+++ resolved
@@ -29,7 +29,7 @@
 	cachedAgentsByExpiresAt = []string{telemetry.Node, telemetry.AgentsByExpiresAtCache, telemetry.Count}
 	skippedNodeEventID      = []string{telemetry.Node, telemetry.SkippedNodeEventIDs, telemetry.Count}
 
-	// defaults used to setup a small initial load of attested nodes and events.
+	// defaults used to set up a small initial load of attested nodes and events.
 	defaultAttestedNodes = []*common.AttestedNode{
 		{
 			SpiffeId:     "spiffe://example.org/test_node_2",
@@ -1090,7 +1090,7 @@
 		name                string
 		setup               *nodeScenarioSetup
 		createAttestedNodes []*common.AttestedNode // Nodes created after setup
-		deleteAttestedNodes []string               // Nodes delted after setup
+		deleteAttestedNodes []string               // Nodes deleted after setup
 		fetchNodes          []string
 
 		expectedAuthorizedEntries []string
@@ -1462,8 +1462,8 @@
 			cacheStats := attestedNodes.cache.Stats()
 			require.Equal(t, len(tt.expectedAuthorizedEntries), cacheStats.AgentsByID, "wrong number of agents by ID")
 
-			// for now, the only way to ensure the desired agent ids are prsent is
-			// to remove the desired ids and check the count it zero.
+			// for now, the only way to ensure the desired agent ids are present is
+			// to remove the desired ids and check that the count is zero.
 			for _, expectedAuthorizedId := range tt.expectedAuthorizedEntries {
 				attestedNodes.cache.RemoveAgent(expectedAuthorizedId)
 			}
@@ -1524,34 +1524,6 @@
 		ds.AppendNextError(setup.err)
 	}
 
-<<<<<<< HEAD
-	err := ds.CreateAttestedNodeEventForTesting(ctx, &datastore.AttestedNodeEvent{
-		EventID:  3,
-		SpiffeID: "test",
-	})
-	require.NoError(t, err)
-
-	attestedNodes, err := buildAttestedNodesCache(ctx, log, metrics, ds, clk, cache, defaultSQLTransactionTimeout)
-	require.NoError(t, err)
-	require.NotNil(t, attestedNodes)
-	require.Equal(t, uint(3), attestedNodes.firstEventID)
-
-	err = ds.CreateAttestedNodeEventForTesting(ctx, &datastore.AttestedNodeEvent{
-		EventID:  2,
-		SpiffeID: "test",
-	})
-	require.NoError(t, err)
-
-	err = attestedNodes.missedStartupEvents(ctx)
-	require.NoError(t, err)
-
-	// Make sure no duplicate calls are made
-	ds.AppendNextError(nil)
-	ds.AppendNextError(errors.New("Duplicate call"))
-	err = attestedNodes.missedStartupEvents(ctx)
-	require.NoError(t, err)
-	require.Equal(t, 0, len(hook.AllEntries()))
-=======
 	return &scenario{
 		ctx:     ctx,
 		log:     log,
@@ -1572,5 +1544,4 @@
 		}
 	}
 	return attestedNodes, err
->>>>>>> 8eeb8844
 }