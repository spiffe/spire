--- conflicted
+++ resolved
@@ -2617,7 +2617,21 @@
 	return version, nil
 }
 
-<<<<<<< HEAD
+func nullableDBTimeToUnixTime(dbTime *time.Time) int64 {
+	if dbTime == nil {
+		return 0
+	}
+	return dbTime.Unix()
+}
+
+func nullableUnixTimeToDBTime(unixTime int64) *time.Time {
+	if unixTime == 0 {
+		return nil
+	}
+	dbTime := time.Unix(unixTime, 0)
+	return &dbTime
+}
+
 func registeredEntryTypeModelToProtoEnum(reType RegisteredEntryType) common.RegistrationEntryType {
 	var protoReType common.RegistrationEntryType
 	switch reType {
@@ -2644,19 +2658,4 @@
 	}
 
 	return reType
-=======
-func nullableDBTimeToUnixTime(dbTime *time.Time) int64 {
-	if dbTime == nil {
-		return 0
-	}
-	return dbTime.Unix()
-}
-
-func nullableUnixTimeToDBTime(unixTime int64) *time.Time {
-	if unixTime == 0 {
-		return nil
-	}
-	dbTime := time.Unix(unixTime, 0)
-	return &dbTime
->>>>>>> 7be1e09c
 }