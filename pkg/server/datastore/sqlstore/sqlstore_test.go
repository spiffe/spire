package sqlstore

import (
	"context"
	"crypto/x509"
	"database/sql"
	"encoding/json"
	"errors"
	"fmt"
	"net/url"
	"os"
	"path/filepath"
	"strconv"
	"strings"
	"sync/atomic"
	"testing"
	"time"

	"github.com/sirupsen/logrus"
	"github.com/sirupsen/logrus/hooks/test"
	"github.com/spiffe/go-spiffe/v2/spiffeid"
	"github.com/spiffe/spire-api-sdk/proto/spire/api/types"
	"github.com/spiffe/spire/pkg/common/bundleutil"
	"github.com/spiffe/spire/pkg/common/protoutil"
	"github.com/spiffe/spire/pkg/common/telemetry"
	"github.com/spiffe/spire/pkg/common/util"
	"github.com/spiffe/spire/pkg/server/datastore"
	"github.com/spiffe/spire/proto/spire/common"
	"github.com/spiffe/spire/test/clock"
	"github.com/spiffe/spire/test/spiretest"
	testutil "github.com/spiffe/spire/test/util"
	"github.com/stretchr/testify/assert"
	"github.com/stretchr/testify/require"
	"google.golang.org/grpc/codes"
	"google.golang.org/grpc/status"
	"google.golang.org/protobuf/proto"
)

var (
	ctx = context.Background()

	// The following are set by the linker during integration tests to
	// run these unit tests against various SQL backends.
	TestDialect      string
	TestConnString   string
	TestROConnString string
	// Replication to replica can take some time,
	// if specified, this configuration setting tells the duration to wait before running queries in read-only databases
	TestReadOnlyDelay string
)

const (
	_ttl                   = time.Hour
	_expiredNotAfterString = "2018-01-10T01:34:00+00:00"
	_validNotAfterString   = "2018-01-10T01:36:00+00:00"
	_middleTimeString      = "2018-01-10T01:35:00+00:00"
	_notFoundErrMsg        = "datastore-sql: record not found"
)

func TestPlugin(t *testing.T) {
	spiretest.Run(t, new(PluginSuite))
}

type PluginSuite struct {
	spiretest.Suite

	cert   *x509.Certificate
	cacert *x509.Certificate

	dir    string
	nextID int
	ds     *Plugin
	hook   *test.Hook

	readOnlyDelay time.Duration
}

func (s *PluginSuite) SetupSuite() {
	clk := clock.NewMock(s.T())

	expiredNotAfterTime, err := time.Parse(time.RFC3339, _expiredNotAfterString)
	s.Require().NoError(err)
	validNotAfterTime, err := time.Parse(time.RFC3339, _validNotAfterString)
	s.Require().NoError(err)

	caTemplate, err := testutil.NewCATemplate(clk, spiffeid.RequireTrustDomainFromString("foo"))
	s.Require().NoError(err)

	caTemplate.NotAfter = expiredNotAfterTime
	caTemplate.NotBefore = expiredNotAfterTime.Add(-_ttl)

	cacert, cakey, err := testutil.SelfSign(caTemplate)
	s.Require().NoError(err)

	svidTemplate, err := testutil.NewSVIDTemplate(clk, "spiffe://foo/id1")
	s.Require().NoError(err)

	svidTemplate.NotAfter = validNotAfterTime
	svidTemplate.NotBefore = validNotAfterTime.Add(-_ttl)

	cert, _, err := testutil.Sign(svidTemplate, cacert, cakey)
	s.Require().NoError(err)

	s.cacert = cacert
	s.cert = cert

	if TestReadOnlyDelay != "" {
		delay, err := time.ParseDuration(TestReadOnlyDelay)
		s.Require().NoError(err, "failed to parse read-only delay")
		s.readOnlyDelay = delay
	}
}

func (s *PluginSuite) SetupTest() {
	s.dir = s.TempDir()
	s.ds = s.newPlugin()
}

func (s *PluginSuite) TearDownTest() {
	if s.ds != nil {
		s.ds.closeDB()
	}
}

func (s *PluginSuite) newPlugin() *Plugin {
	log, hook := test.NewNullLogger()
	ds := New(log)
	s.hook = hook

	// When the test suite is executed normally, we test against sqlite3 since
	// it requires no external dependencies. The integration test framework
	// builds the test harness for a specific dialect and connection string
	switch TestDialect {
	case "":
		s.nextID++
		dbPath := filepath.ToSlash(filepath.Join(s.dir, fmt.Sprintf("db%d.sqlite3", s.nextID)))
		err := ds.Configure(fmt.Sprintf(`
			database_type = "sqlite3"
			log_sql = true
			connection_string = "%s"
		`, dbPath))
		s.Require().NoError(err)

		// assert that WAL journal mode is enabled
		jm := struct {
			JournalMode string
		}{}
		ds.db.Raw("PRAGMA journal_mode").Scan(&jm)
		s.Require().Equal(jm.JournalMode, "wal")

		// assert that foreign_key support is enabled
		fk := struct {
			ForeignKeys string
		}{}
		ds.db.Raw("PRAGMA foreign_keys").Scan(&fk)
		s.Require().Equal(fk.ForeignKeys, "1")
	case "mysql":
		s.T().Logf("CONN STRING: %q", TestConnString)
		s.Require().NotEmpty(TestConnString, "connection string must be set")
		wipeMySQL(s.T(), TestConnString)
		err := ds.Configure(fmt.Sprintf(`
			database_type = "mysql"
			log_sql = true
			connection_string = "%s"
			ro_connection_string = "%s"
		`, TestConnString, TestROConnString))
		s.Require().NoError(err)
	case "postgres":
		s.T().Logf("CONN STRING: %q", TestConnString)
		s.Require().NotEmpty(TestConnString, "connection string must be set")
		wipePostgres(s.T(), TestConnString)
		err := ds.Configure(fmt.Sprintf(`
			database_type = "postgres"
			log_sql = true
			connection_string = "%s"
			ro_connection_string = "%s"
		`, TestConnString, TestROConnString))
		s.Require().NoError(err)
	default:
		s.Require().FailNowf("Unsupported external test dialect %q", TestDialect)
	}

	return ds
}

func (s *PluginSuite) TestInvalidPluginConfiguration() {
	err := s.ds.Configure(`
		database_type = "wrong"
		connection_string = "bad"
	`)
	s.RequireErrorContains(err, "datastore-sql: unsupported database_type: wrong")
}

func (s *PluginSuite) TestInvalidMySQLConfiguration() {
	err := s.ds.Configure(`
		database_type = "mysql"
		connection_string = "username:@tcp(127.0.0.1)/spire_test"
	`)
	s.RequireErrorContains(err, "datastore-sql: invalid mysql config: missing parseTime=true param in connection_string")

	err = s.ds.Configure(`
		database_type = "mysql"
		ro_connection_string = "username:@tcp(127.0.0.1)/spire_test"
	`)
	s.RequireErrorContains(err, "datastore-sql: connection_string must be set")

	err = s.ds.Configure(`
		database_type = "mysql"
	`)
	s.RequireErrorContains(err, "datastore-sql: connection_string must be set")
}

func (s *PluginSuite) TestBundleCRUD() {
	bundle := bundleutil.BundleProtoFromRootCA("spiffe://foo", s.cert)

	// fetch non-existent
	fb, err := s.ds.FetchBundle(ctx, "spiffe://foo")
	s.Require().NoError(err)
	s.Require().Nil(fb)

	// update non-existent
	_, err = s.ds.UpdateBundle(ctx, bundle, nil)
	s.RequireGRPCStatus(err, codes.NotFound, _notFoundErrMsg)

	// delete non-existent
	err = s.ds.DeleteBundle(ctx, "spiffe://foo", datastore.Restrict)
	s.RequireGRPCStatus(err, codes.NotFound, _notFoundErrMsg)

	// create
	_, err = s.ds.CreateBundle(ctx, bundle)
	s.Require().NoError(err)

	// create again (constraint violation)
	_, err = s.ds.CreateBundle(ctx, bundle)
	s.Equal(status.Code(err), codes.AlreadyExists)

	// fetch
	fb, err = s.ds.FetchBundle(ctx, "spiffe://foo")
	s.Require().NoError(err)
	s.AssertProtoEqual(bundle, fb)

	// fetch (with denormalized id)
	fb, err = s.ds.FetchBundle(ctx, "spiffe://fOO")
	s.Require().NoError(err)
	s.AssertProtoEqual(bundle, fb)

	// list
	lresp, err := s.ds.ListBundles(ctx, &datastore.ListBundlesRequest{})
	s.Require().NoError(err)
	s.Equal(1, len(lresp.Bundles))
	s.AssertProtoEqual(bundle, lresp.Bundles[0])

	bundle2 := bundleutil.BundleProtoFromRootCA(bundle.TrustDomainId, s.cacert)
	appendedBundle := bundleutil.BundleProtoFromRootCAs(bundle.TrustDomainId,
		[]*x509.Certificate{s.cert, s.cacert})

	// append
	ab, err := s.ds.AppendBundle(ctx, bundle2)
	s.Require().NoError(err)
	s.Require().NotNil(ab)
	s.AssertProtoEqual(appendedBundle, ab)

	// append identical
	ab, err = s.ds.AppendBundle(ctx, bundle2)
	s.Require().NoError(err)
	s.Require().NotNil(ab)
	s.AssertProtoEqual(appendedBundle, ab)

	// append on a new bundle
	bundle3 := bundleutil.BundleProtoFromRootCA("spiffe://bar", s.cacert)
	ab, err = s.ds.AppendBundle(ctx, bundle3)
	s.Require().NoError(err)
	s.AssertProtoEqual(bundle3, ab)

	// update with mask: RootCas
	updatedBundle, err := s.ds.UpdateBundle(ctx, bundle, &common.BundleMask{
		RootCas: true,
	})
	s.Require().NoError(err)
	s.AssertProtoEqual(bundle, updatedBundle)

	lresp, err = s.ds.ListBundles(ctx, &datastore.ListBundlesRequest{})
	s.Require().NoError(err)
	assertBundlesEqual(s.T(), []*common.Bundle{bundle, bundle3}, lresp.Bundles)

	// update with mask: RefreshHint
	bundle.RefreshHint = 60
	updatedBundle, err = s.ds.UpdateBundle(ctx, bundle, &common.BundleMask{
		RefreshHint: true,
	})
	s.Require().NoError(err)
	s.AssertProtoEqual(bundle, updatedBundle)

	lresp, err = s.ds.ListBundles(ctx, &datastore.ListBundlesRequest{})
	s.Require().NoError(err)
	assertBundlesEqual(s.T(), []*common.Bundle{bundle, bundle3}, lresp.Bundles)

	// update with mask: JwtSingingKeys
	bundle.JwtSigningKeys = []*common.PublicKey{{Kid: "jwt-key-1"}}
	updatedBundle, err = s.ds.UpdateBundle(ctx, bundle, &common.BundleMask{
		JwtSigningKeys: true,
	})
	s.Require().NoError(err)
	s.AssertProtoEqual(bundle, updatedBundle)

	lresp, err = s.ds.ListBundles(ctx, &datastore.ListBundlesRequest{})
	s.Require().NoError(err)
	assertBundlesEqual(s.T(), []*common.Bundle{bundle, bundle3}, lresp.Bundles)

	// update without mask
	updatedBundle, err = s.ds.UpdateBundle(ctx, bundle2, nil)
	s.Require().NoError(err)
	s.AssertProtoEqual(bundle2, updatedBundle)

	lresp, err = s.ds.ListBundles(ctx, &datastore.ListBundlesRequest{})
	s.Require().NoError(err)
	assertBundlesEqual(s.T(), []*common.Bundle{bundle2, bundle3}, lresp.Bundles)

	// delete
	err = s.ds.DeleteBundle(ctx, bundle.TrustDomainId, datastore.Restrict)
	s.Require().NoError(err)

	lresp, err = s.ds.ListBundles(ctx, &datastore.ListBundlesRequest{})
	s.Require().NoError(err)
	s.Equal(1, len(lresp.Bundles))
	s.AssertProtoEqual(bundle3, lresp.Bundles[0])

	// delete (with denormalized id)
	err = s.ds.DeleteBundle(ctx, "spiffe://bAR", datastore.Restrict)
	s.Require().NoError(err)

	lresp, err = s.ds.ListBundles(ctx, &datastore.ListBundlesRequest{})
	s.Require().NoError(err)
	s.Empty(lresp.Bundles)
}

func (s *PluginSuite) TestListBundlesWithPagination() {
	bundle1 := bundleutil.BundleProtoFromRootCA("spiffe://example.org", s.cert)
	_, err := s.ds.CreateBundle(ctx, bundle1)
	s.Require().NoError(err)

	bundle2 := bundleutil.BundleProtoFromRootCA("spiffe://foo", s.cacert)
	_, err = s.ds.CreateBundle(ctx, bundle2)
	s.Require().NoError(err)

	bundle3 := bundleutil.BundleProtoFromRootCA("spiffe://bar", s.cert)
	_, err = s.ds.CreateBundle(ctx, bundle3)
	s.Require().NoError(err)

	bundle4 := bundleutil.BundleProtoFromRootCA("spiffe://baz", s.cert)
	_, err = s.ds.CreateBundle(ctx, bundle4)
	s.Require().NoError(err)

	tests := []struct {
		name               string
		pagination         *datastore.Pagination
		expectedList       []*common.Bundle
		expectedPagination *datastore.Pagination
		expectedErr        string
	}{
		{
			name:         "no pagination",
			expectedList: []*common.Bundle{bundle1, bundle2, bundle3, bundle4},
		},
		{
			name: "page size bigger than items",
			pagination: &datastore.Pagination{
				PageSize: 5,
			},
			expectedList: []*common.Bundle{bundle1, bundle2, bundle3, bundle4},
			expectedPagination: &datastore.Pagination{
				Token:    "4",
				PageSize: 5,
			},
		},
		{
			name: "pagination page size is zero",
			pagination: &datastore.Pagination{
				PageSize: 0,
			},
			expectedErr: "rpc error: code = InvalidArgument desc = cannot paginate with pagesize = 0",
		},
		{
			name: "bundles first page",
			pagination: &datastore.Pagination{
				Token:    "0",
				PageSize: 2,
			},
			expectedList: []*common.Bundle{bundle1, bundle2},
			expectedPagination: &datastore.Pagination{Token: "2",
				PageSize: 2,
			},
		},
		{
			name: "bundles second page",
			pagination: &datastore.Pagination{
				Token:    "2",
				PageSize: 2,
			},
			expectedList: []*common.Bundle{bundle3, bundle4},
			expectedPagination: &datastore.Pagination{
				Token:    "4",
				PageSize: 2,
			},
		},
		{
			name:         "bundles third page",
			expectedList: []*common.Bundle{},
			pagination: &datastore.Pagination{
				Token:    "4",
				PageSize: 2,
			},
			expectedPagination: &datastore.Pagination{
				Token:    "",
				PageSize: 2,
			},
		},
		{
			name:         "invalid token",
			expectedList: []*common.Bundle{},
			expectedErr:  "rpc error: code = InvalidArgument desc = could not parse token 'invalid token'",
			pagination: &datastore.Pagination{
				Token:    "invalid token",
				PageSize: 2,
			},
			expectedPagination: &datastore.Pagination{
				PageSize: 2,
			},
		},
	}
	for _, test := range tests {
		test := test
		s.T().Run(test.name, func(t *testing.T) {
			resp, err := s.ds.ListBundles(ctx, &datastore.ListBundlesRequest{
				Pagination: test.pagination,
			})
			if test.expectedErr != "" {
				require.EqualError(t, err, test.expectedErr)
				return
			}
			require.NoError(t, err)
			require.NotNil(t, resp)

			spiretest.RequireProtoListEqual(t, test.expectedList, resp.Bundles)
			require.Equal(t, test.expectedPagination, resp.Pagination)
		})
	}
}

func (s *PluginSuite) TestCountBundles() {
	// Count empty bundles
	count, err := s.ds.CountBundles(ctx)
	s.Require().NoError(err)
	s.Require().Equal(int32(0), count)

	// Create bundles
	bundle1 := bundleutil.BundleProtoFromRootCA("spiffe://example.org", s.cert)
	_, err = s.ds.CreateBundle(ctx, bundle1)
	s.Require().NoError(err)

	bundle2 := bundleutil.BundleProtoFromRootCA("spiffe://foo", s.cacert)
	_, err = s.ds.CreateBundle(ctx, bundle2)
	s.Require().NoError(err)

	bundle3 := bundleutil.BundleProtoFromRootCA("spiffe://bar", s.cert)
	_, err = s.ds.CreateBundle(ctx, bundle3)
	s.Require().NoError(err)

	// Count all
	count, err = s.ds.CountBundles(ctx)
	s.Require().NoError(err)
	s.Require().Equal(int32(3), count)
}

func (s *PluginSuite) TestCountAttestedNodes() {
	// Count empty attested nodes
	count, err := s.ds.CountAttestedNodes(ctx)
	s.Require().NoError(err)
	s.Require().Equal(int32(0), count)

	// Create attested nodes
	node := &common.AttestedNode{
		SpiffeId:            "spiffe://example.org/foo",
		AttestationDataType: "t1",
		CertSerialNumber:    "1234",
		CertNotAfter:        time.Now().Add(time.Hour).Unix(),
	}
	_, err = s.ds.CreateAttestedNode(ctx, node)
	s.Require().NoError(err)

	node2 := &common.AttestedNode{
		SpiffeId:            "spiffe://example.org/bar",
		AttestationDataType: "t2",
		CertSerialNumber:    "5678",
		CertNotAfter:        time.Now().Add(time.Hour).Unix(),
	}
	_, err = s.ds.CreateAttestedNode(ctx, node2)
	s.Require().NoError(err)

	// Count all
	count, err = s.ds.CountAttestedNodes(ctx)
	s.Require().NoError(err)
	s.Require().Equal(int32(2), count)
}

func (s *PluginSuite) TestCountRegistrationEntries() {
	// Count empty registration entries
	count, err := s.ds.CountRegistrationEntries(ctx)
	s.Require().NoError(err)
	s.Require().Equal(int32(0), count)

	// Create attested nodes
	entry := &common.RegistrationEntry{
		ParentId:  "spiffe://example.org/agent",
		SpiffeId:  "spiffe://example.org/foo",
		Selectors: []*common.Selector{{Type: "a", Value: "1"}},
	}
	_, err = s.ds.CreateRegistrationEntry(ctx, entry)
	s.Require().NoError(err)

	entry2 := &common.RegistrationEntry{
		ParentId:  "spiffe://example.org/agent",
		SpiffeId:  "spiffe://example.org/bar",
		Selectors: []*common.Selector{{Type: "a", Value: "2"}},
	}
	_, err = s.ds.CreateRegistrationEntry(ctx, entry2)
	s.Require().NoError(err)

	// Count all
	count, err = s.ds.CountRegistrationEntries(ctx)
	s.Require().NoError(err)
	s.Require().Equal(int32(2), count)
}

func (s *PluginSuite) TestSetBundle() {
	// create a couple of bundles for tests. the contents don't really matter
	// as long as they are for the same trust domain but have different contents.
	bundle := bundleutil.BundleProtoFromRootCA("spiffe://foo", s.cert)
	bundle2 := bundleutil.BundleProtoFromRootCA("spiffe://foo", s.cacert)

	// ensure the bundle does not exist (it shouldn't)
	s.Require().Nil(s.fetchBundle("spiffe://foo"))

	// set the bundle and make sure it is created
	_, err := s.ds.SetBundle(ctx, bundle)
	s.Require().NoError(err)
	s.RequireProtoEqual(bundle, s.fetchBundle("spiffe://foo"))

	// set the bundle and make sure it is updated
	_, err = s.ds.SetBundle(ctx, bundle2)
	s.Require().NoError(err)
	s.RequireProtoEqual(bundle2, s.fetchBundle("spiffe://foo"))
}

func (s *PluginSuite) TestBundlePrune() {
	// Setup
	// Create new bundle with two cert (one valid and one expired)
	bundle := bundleutil.BundleProtoFromRootCAs("spiffe://foo", []*x509.Certificate{s.cert, s.cacert})

	// Add two JWT signing keys (one valid and one expired)
	expiredKeyTime, err := time.Parse(time.RFC3339, _expiredNotAfterString)
	s.Require().NoError(err)

	nonExpiredKeyTime, err := time.Parse(time.RFC3339, _validNotAfterString)
	s.Require().NoError(err)

	// middleTime is a point between the two certs expiration time
	middleTime, err := time.Parse(time.RFC3339, _middleTimeString)
	s.Require().NoError(err)

	bundle.JwtSigningKeys = []*common.PublicKey{
		{NotAfter: expiredKeyTime.Unix()},
		{NotAfter: nonExpiredKeyTime.Unix()},
	}

	// Store bundle in datastore
	_, err = s.ds.CreateBundle(ctx, bundle)
	s.Require().NoError(err)

	// Prune
	// prune non existent bundle should not return error, no bundle to prune
	expiration := time.Now()
	changed, err := s.ds.PruneBundle(ctx, "spiffe://notexistent", expiration)
	s.NoError(err)
	s.False(changed)

	// prune fails if internal prune bundle fails. For instance, if all certs are expired
	expiration = time.Now()
	changed, err = s.ds.PruneBundle(ctx, bundle.TrustDomainId, expiration)
	s.AssertGRPCStatus(err, codes.Unknown, "prune failed: would prune all certificates")
	s.False(changed)

	// prune should remove expired certs
	changed, err = s.ds.PruneBundle(ctx, bundle.TrustDomainId, middleTime)
	s.NoError(err)
	s.True(changed)

	// Fetch and verify pruned bundle is the expected
	expectedPrunedBundle := bundleutil.BundleProtoFromRootCAs("spiffe://foo", []*x509.Certificate{s.cert})
	expectedPrunedBundle.JwtSigningKeys = []*common.PublicKey{{NotAfter: nonExpiredKeyTime.Unix()}}
	fb, err := s.ds.FetchBundle(ctx, "spiffe://foo")
	s.Require().NoError(err)
	s.AssertProtoEqual(expectedPrunedBundle, fb)
}

func (s *PluginSuite) TestCreateAttestedNode() {
	node := &common.AttestedNode{
		SpiffeId:            "foo",
		AttestationDataType: "aws-tag",
		CertSerialNumber:    "badcafe",
		CertNotAfter:        time.Now().Add(time.Hour).Unix(),
	}

	attestedNode, err := s.ds.CreateAttestedNode(ctx, node)
	s.Require().NoError(err)
	s.AssertProtoEqual(node, attestedNode)

	attestedNode, err = s.ds.FetchAttestedNode(ctx, node.SpiffeId)
	s.Require().NoError(err)
	s.AssertProtoEqual(node, attestedNode)
}

func (s *PluginSuite) TestFetchAttestedNodeMissing() {
	attestedNode, err := s.ds.FetchAttestedNode(ctx, "missing")
	s.Require().NoError(err)
	s.Require().Nil(attestedNode)
}

func (s *PluginSuite) TestListAttestedNodes() {
	// Connection is never used, each test creates a connection to a diffent database
	s.ds.closeDB()

	now := time.Now()
	expired := now.Add(-time.Hour)
	unexpired := now.Add(time.Hour)

	makeAttestedNode := func(spiffeIDSuffix, attestationType string, notAfter time.Time, sn string, selectors ...string) *common.AttestedNode {
		return &common.AttestedNode{
			SpiffeId:            makeID(spiffeIDSuffix),
			AttestationDataType: attestationType,
			CertSerialNumber:    sn,
			CertNotAfter:        notAfter.Unix(),
			Selectors:           makeSelectors(selectors...),
		}
	}

	banned := ""
	bannedFalse := false
	bannedTrue := true
	unbanned := "IRRELEVANT"

	nodeA := makeAttestedNode("A", "T1", expired, unbanned, "S1")
	nodeB := makeAttestedNode("B", "T2", expired, unbanned, "S1")
	nodeC := makeAttestedNode("C", "T1", expired, unbanned, "S2")
	nodeD := makeAttestedNode("D", "T2", expired, unbanned, "S2")
	nodeE := makeAttestedNode("E", "T1", unexpired, banned, "S1", "S2")
	nodeF := makeAttestedNode("F", "T2", unexpired, banned, "S1", "S3")
	nodeG := makeAttestedNode("G", "T1", unexpired, banned, "S2", "S3")
	nodeH := makeAttestedNode("H", "T2", unexpired, banned, "S2", "S3")

	for _, tt := range []struct {
		test                string
		nodes               []*common.AttestedNode
		pageSize            int32
		byExpiresBefore     time.Time
		byAttestationType   string
		bySelectors         *datastore.BySelectors
		byBanned            *bool
		expectNodesOut      []*common.AttestedNode
		expectPagedTokensIn []string
		expectPagedNodesOut [][]*common.AttestedNode
	}{
		{
			test:                "without attested nodes",
			expectNodesOut:      []*common.AttestedNode{},
			expectPagedTokensIn: []string{""},
			expectPagedNodesOut: [][]*common.AttestedNode{{}},
		},
		{
			test:                "with partial page",
			nodes:               []*common.AttestedNode{nodeA},
			pageSize:            2,
			expectNodesOut:      []*common.AttestedNode{nodeA},
			expectPagedTokensIn: []string{"", "1"},
			expectPagedNodesOut: [][]*common.AttestedNode{{nodeA}, {}},
		},
		{
			test:                "with full page",
			nodes:               []*common.AttestedNode{nodeA, nodeB},
			pageSize:            2,
			expectNodesOut:      []*common.AttestedNode{nodeA, nodeB},
			expectPagedTokensIn: []string{"", "2"},
			expectPagedNodesOut: [][]*common.AttestedNode{{nodeA, nodeB}, {}},
		},
		{
			test:                "with page and a half",
			nodes:               []*common.AttestedNode{nodeA, nodeB, nodeC},
			pageSize:            2,
			expectNodesOut:      []*common.AttestedNode{nodeA, nodeB, nodeC},
			expectPagedTokensIn: []string{"", "2", "3"},
			expectPagedNodesOut: [][]*common.AttestedNode{{nodeA, nodeB}, {nodeC}, {}},
		},
		// By expiration
		{
			test:                "by expires before",
			nodes:               []*common.AttestedNode{nodeA, nodeE, nodeB, nodeF, nodeG, nodeC},
			byExpiresBefore:     now,
			expectNodesOut:      []*common.AttestedNode{nodeA, nodeB, nodeC},
			expectPagedTokensIn: []string{"", "1", "3", "6"},
			expectPagedNodesOut: [][]*common.AttestedNode{{nodeA}, {nodeB}, {nodeC}, {}},
		},
		// By attestation type
		{
			test:                "by attestation type",
			nodes:               []*common.AttestedNode{nodeA, nodeB, nodeC, nodeD, nodeE},
			byAttestationType:   "T1",
			expectNodesOut:      []*common.AttestedNode{nodeA, nodeC, nodeE},
			expectPagedTokensIn: []string{"", "1", "3", "5"},
			expectPagedNodesOut: [][]*common.AttestedNode{{nodeA}, {nodeC}, {nodeE}, {}},
		},
		// By banned
		{
			test:                "by banned",
			nodes:               []*common.AttestedNode{nodeA, nodeE, nodeF, nodeB},
			byBanned:            &bannedTrue,
			expectNodesOut:      []*common.AttestedNode{nodeE, nodeF},
			expectPagedTokensIn: []string{"", "2", "3"},
			expectPagedNodesOut: [][]*common.AttestedNode{{nodeE}, {nodeF}, {}},
		},
		{
			test:                "by unbanned",
			nodes:               []*common.AttestedNode{nodeA, nodeE, nodeF, nodeB},
			byBanned:            &bannedFalse,
			expectNodesOut:      []*common.AttestedNode{nodeA, nodeB},
			expectPagedTokensIn: []string{"", "1", "4"},
			expectPagedNodesOut: [][]*common.AttestedNode{{nodeA}, {nodeB}, {}},
		},
		{
			test:                "banned undefined",
			nodes:               []*common.AttestedNode{nodeA, nodeE, nodeF, nodeB},
			byBanned:            nil,
			expectNodesOut:      []*common.AttestedNode{nodeA, nodeE, nodeF, nodeB},
			expectPagedTokensIn: []string{"", "1", "2", "3", "4"},
			expectPagedNodesOut: [][]*common.AttestedNode{{nodeA}, {nodeE}, {nodeF}, {nodeB}, {}},
		},
		// By selector subset
		{
			test:                "by selector subset",
			nodes:               []*common.AttestedNode{nodeA, nodeB, nodeC, nodeD, nodeE, nodeF, nodeG, nodeH},
			bySelectors:         bySelectors(datastore.Subset, "S1"),
			expectNodesOut:      []*common.AttestedNode{nodeA, nodeB},
			expectPagedTokensIn: []string{"", "1", "2"},
			expectPagedNodesOut: [][]*common.AttestedNode{{nodeA}, {nodeB}, {}},
		},
		{
			test:                "by selectors subset",
			nodes:               []*common.AttestedNode{nodeA, nodeB, nodeC, nodeD, nodeE, nodeF, nodeG, nodeH},
			bySelectors:         bySelectors(datastore.Subset, "S1", "S3"),
			expectNodesOut:      []*common.AttestedNode{nodeA, nodeB, nodeF},
			expectPagedTokensIn: []string{"", "1", "2", "6"},
			expectPagedNodesOut: [][]*common.AttestedNode{{nodeA}, {nodeB}, {nodeF}, {}},
		},
		// By exact selector exact
		{
			test:                "by selector exact",
			nodes:               []*common.AttestedNode{nodeA, nodeB, nodeC, nodeD, nodeE, nodeF, nodeG, nodeH},
			bySelectors:         bySelectors(datastore.Exact, "S1"),
			expectNodesOut:      []*common.AttestedNode{nodeA, nodeB},
			expectPagedTokensIn: []string{"", "1", "2"},
			expectPagedNodesOut: [][]*common.AttestedNode{{nodeA}, {nodeB}, {}},
		},
		{
			test:                "by selectors exact",
			nodes:               []*common.AttestedNode{nodeA, nodeB, nodeC, nodeD, nodeE, nodeF, nodeG, nodeH},
			bySelectors:         bySelectors(datastore.Exact, "S1", "S3"),
			expectNodesOut:      []*common.AttestedNode{nodeF},
			expectPagedTokensIn: []string{"", "6"},
			expectPagedNodesOut: [][]*common.AttestedNode{{nodeF}, {}},
		},
		// By exact selector match any
		{
			test:                "by selector match any",
			nodes:               []*common.AttestedNode{nodeA, nodeB, nodeC, nodeD, nodeE, nodeF, nodeG, nodeH},
			bySelectors:         bySelectors(datastore.MatchAny, "S1"),
			expectNodesOut:      []*common.AttestedNode{nodeA, nodeB, nodeE, nodeF},
			expectPagedTokensIn: []string{"", "1", "2", "5", "6"},
			expectPagedNodesOut: [][]*common.AttestedNode{{nodeA}, {nodeB}, {nodeE}, {nodeF}, {}},
		},
		{
			test:                "by selectors match any",
			nodes:               []*common.AttestedNode{nodeA, nodeB, nodeC, nodeD, nodeE, nodeF, nodeG, nodeH},
			bySelectors:         bySelectors(datastore.MatchAny, "S1", "S3"),
			expectNodesOut:      []*common.AttestedNode{nodeA, nodeB, nodeE, nodeF, nodeG, nodeH},
			expectPagedTokensIn: []string{"", "1", "2", "5", "6", "7", "8"},
			expectPagedNodesOut: [][]*common.AttestedNode{{nodeA}, {nodeB}, {nodeE}, {nodeF}, {nodeG}, {nodeH}, {}},
		},
		// By exact selector superset
		{
			test:                "by selector superset",
			nodes:               []*common.AttestedNode{nodeA, nodeB, nodeC, nodeD, nodeE, nodeF, nodeG, nodeH},
			bySelectors:         bySelectors(datastore.Superset, "S1"),
			expectNodesOut:      []*common.AttestedNode{nodeA, nodeB, nodeE, nodeF},
			expectPagedTokensIn: []string{"", "1", "2", "5", "6"},
			expectPagedNodesOut: [][]*common.AttestedNode{{nodeA}, {nodeB}, {nodeE}, {nodeF}, {}},
		},
		{
			test:                "by selectors superset",
			nodes:               []*common.AttestedNode{nodeA, nodeB, nodeC, nodeD, nodeE, nodeF, nodeG, nodeH},
			bySelectors:         bySelectors(datastore.Superset, "S1", "S2"),
			expectNodesOut:      []*common.AttestedNode{nodeE},
			expectPagedTokensIn: []string{"", "5"},
			expectPagedNodesOut: [][]*common.AttestedNode{{nodeE}, {}},
		},
		// By attestation type and selector subset. This is to exercise some
		// of the logic that combines these parts of the queries together to
		// make sure they glom well.
		{
			test:                "by attestation type and selector subset",
			nodes:               []*common.AttestedNode{nodeA, nodeB, nodeC, nodeD, nodeE},
			byAttestationType:   "T1",
			bySelectors:         bySelectors(datastore.Subset, "S1"),
			expectNodesOut:      []*common.AttestedNode{nodeA},
			expectPagedTokensIn: []string{"", "1"},
			expectPagedNodesOut: [][]*common.AttestedNode{{nodeA}, {}},
		},
		// Exercise all filters together
		{
			test:                "all filters",
			nodes:               []*common.AttestedNode{nodeA, nodeE, nodeB, nodeF, nodeG, nodeC},
			byBanned:            &bannedFalse,
			byExpiresBefore:     now,
			byAttestationType:   "T1",
			bySelectors:         bySelectors(datastore.Subset, "S1"),
			expectNodesOut:      []*common.AttestedNode{nodeA},
			expectPagedTokensIn: []string{"", "1"},
			expectPagedNodesOut: [][]*common.AttestedNode{{nodeA}, {}},
		},
	} {
		tt := tt
		for _, withPagination := range []bool{true, false} {
			for _, withSelectors := range []bool{true, false} {
				name := tt.test
				if withSelectors {
					name += " with selectors"
				} else {
					name += " without selectors"
				}
				if withPagination {
					name += " with pagination"
				} else {
					name += " without pagination"
				}
				s.T().Run(name, func(t *testing.T) {
					s.ds = s.newPlugin()
					defer s.ds.closeDB()

					// Create entries for the test. For convenience, map the actual
					// entry ID to the "test" entry ID, so we can easily pinpoint
					// which entries were unexpectedly missing or included in the
					// listing.
					for _, node := range tt.nodes {
						_, err := s.ds.CreateAttestedNode(ctx, node)
						require.NoError(t, err)
						err = s.ds.SetNodeSelectors(ctx, node.SpiffeId, node.Selectors)
						require.NoError(t, err)
					}

					var pagination *datastore.Pagination
					if withPagination {
						pagination = &datastore.Pagination{
							PageSize: tt.pageSize,
						}
						if pagination.PageSize == 0 {
							pagination.PageSize = 1
						}
					}

					var tokensIn []string
					var actualIDsOut [][]string
					actualSelectorsOut := make(map[string][]*common.Selector)
					req := &datastore.ListAttestedNodesRequest{
						Pagination:        pagination,
						ByExpiresBefore:   tt.byExpiresBefore,
						ByAttestationType: tt.byAttestationType,
						BySelectorMatch:   tt.bySelectors,
						ByBanned:          tt.byBanned,
						FetchSelectors:    withSelectors,
					}

					for i := 0; ; i++ {
						// Don't loop forever if there is a bug
						if i > len(tt.nodes) {
							require.FailNowf(t, "Exhausted paging limit in test", "tokens=%q spiffeids=%q", tokensIn, actualIDsOut)
						}
						if req.Pagination != nil {
							tokensIn = append(tokensIn, req.Pagination.Token)
						}
						resp, err := s.ds.ListAttestedNodes(ctx, req)
						require.NoError(t, err)
						require.NotNil(t, resp)
						if withPagination {
							require.NotNil(t, resp.Pagination, "response missing pagination")
							assert.Equal(t, req.Pagination.PageSize, resp.Pagination.PageSize, "response page size did not match request")
						} else {
							require.Nil(t, resp.Pagination, "response has pagination")
						}

						var idSet []string
						for _, node := range resp.Nodes {
							idSet = append(idSet, node.SpiffeId)
							actualSelectorsOut[node.SpiffeId] = node.Selectors
						}
						actualIDsOut = append(actualIDsOut, idSet)

						if resp.Pagination == nil || resp.Pagination.Token == "" {
							break
						}
						req.Pagination = resp.Pagination
					}

					expectNodesOut := tt.expectPagedNodesOut
					if !withPagination {
						expectNodesOut = [][]*common.AttestedNode{tt.expectNodesOut}
					}

					var expectIDsOut [][]string
					expectSelectorsOut := make(map[string][]*common.Selector)
					for _, nodeSet := range expectNodesOut {
						var idSet []string
						for _, node := range nodeSet {
							idSet = append(idSet, node.SpiffeId)
							if withSelectors {
								expectSelectorsOut[node.SpiffeId] = node.Selectors
							}
						}
						expectIDsOut = append(expectIDsOut, idSet)
					}

					if withPagination {
						assert.Equal(t, tt.expectPagedTokensIn, tokensIn, "unexpected request tokens")
					} else {
						assert.Empty(t, tokensIn, "unexpected request tokens")
					}
					assert.Equal(t, expectIDsOut, actualIDsOut, "unexpected response nodes")
					assertSelectorsEqual(t, expectSelectorsOut, actualSelectorsOut, "unexpected response selectors")
				})
			}
		}
	}
}

func (s *PluginSuite) TestUpdateAttestedNode() {
	// Current nodes values
	nodeID := "spiffe-id"
	attestationType := "attestation-data-type"
	serial := "cert-serial-number-1"
	expires := int64(1)
	newSerial := "new-cert-serial-number"
	newExpires := int64(2)

	// Updated nodes values
	updatedSerial := "cert-serial-number-2"
	updatedExpires := int64(3)
	updatedNewSerial := ""
	updatedNewExpires := int64(0)

	// This connection is never used, each plugin is creating a connection to a new database
	s.ds.closeDB()

	for _, tt := range []struct {
		name           string
		updateNode     *common.AttestedNode
		updateNodeMask *common.AttestedNodeMask
		expUpdatedNode *common.AttestedNode
		expCode        codes.Code
		expMsg         string
	}{
		{
			name: "update non-existing attested node",
			updateNode: &common.AttestedNode{
				SpiffeId:         "non-existent-node-id",
				CertSerialNumber: updatedSerial,
				CertNotAfter:     updatedExpires,
			},
			expCode: codes.NotFound,
			expMsg:  _notFoundErrMsg,
		},
		{
			name: "update attested node with all false mask",
			updateNode: &common.AttestedNode{
				SpiffeId:            nodeID,
				CertSerialNumber:    updatedSerial,
				CertNotAfter:        updatedExpires,
				NewCertNotAfter:     updatedNewExpires,
				NewCertSerialNumber: updatedNewSerial,
			},
			updateNodeMask: &common.AttestedNodeMask{},
			expUpdatedNode: &common.AttestedNode{
				SpiffeId:            nodeID,
				AttestationDataType: attestationType,
				CertSerialNumber:    serial,
				CertNotAfter:        expires,
				NewCertNotAfter:     newExpires,
				NewCertSerialNumber: newSerial,
			},
		},
		{
			name: "update attested node with mask set only some fields: 'CertSerialNumber', 'NewCertNotAfter'",
			updateNode: &common.AttestedNode{
				SpiffeId:            nodeID,
				CertSerialNumber:    updatedSerial,
				CertNotAfter:        updatedExpires,
				NewCertNotAfter:     updatedNewExpires,
				NewCertSerialNumber: updatedNewSerial,
			},
			updateNodeMask: &common.AttestedNodeMask{
				CertSerialNumber: true,
				NewCertNotAfter:  true,
			},
			expUpdatedNode: &common.AttestedNode{
				SpiffeId:            nodeID,
				AttestationDataType: attestationType,
				CertSerialNumber:    updatedSerial,
				CertNotAfter:        expires,
				NewCertNotAfter:     updatedNewExpires,
				NewCertSerialNumber: newSerial,
			},
		},
		{
			name: "update attested node with nil mask",
			updateNode: &common.AttestedNode{
				SpiffeId:            nodeID,
				CertSerialNumber:    updatedSerial,
				CertNotAfter:        updatedExpires,
				NewCertNotAfter:     updatedNewExpires,
				NewCertSerialNumber: updatedNewSerial,
			},
			expUpdatedNode: &common.AttestedNode{
				SpiffeId:            nodeID,
				AttestationDataType: attestationType,
				CertSerialNumber:    updatedSerial,
				CertNotAfter:        updatedExpires,
				NewCertNotAfter:     updatedNewExpires,
				NewCertSerialNumber: updatedNewSerial,
			},
		},
	} {
		tt := tt
		s.T().Run(tt.name, func(t *testing.T) {
			s.ds = s.newPlugin()
			defer s.ds.closeDB()

			_, err := s.ds.CreateAttestedNode(ctx, &common.AttestedNode{
				SpiffeId:            nodeID,
				AttestationDataType: attestationType,
				CertSerialNumber:    serial,
				CertNotAfter:        expires,
				NewCertNotAfter:     newExpires,
				NewCertSerialNumber: newSerial,
			})
			s.Require().NoError(err)

			// Update attested node
			updatedNode, err := s.ds.UpdateAttestedNode(ctx, tt.updateNode, tt.updateNodeMask)
			s.RequireGRPCStatus(err, tt.expCode, tt.expMsg)
			if tt.expCode != codes.OK {
				s.Require().Nil(updatedNode)
				return
			}
			s.Require().NoError(err)
			s.Require().NotNil(updatedNode)
			s.RequireProtoEqual(tt.expUpdatedNode, updatedNode)

			// Check a fresh fetch shows the updated attested node
			attestedNode, err := s.ds.FetchAttestedNode(ctx, tt.updateNode.SpiffeId)
			s.Require().NoError(err)
			s.Require().NotNil(attestedNode)
			s.RequireProtoEqual(tt.expUpdatedNode, attestedNode)
		})
	}
}

func (s *PluginSuite) TestDeleteAttestedNode() {
	entry := &common.AttestedNode{
		SpiffeId:            "foo",
		AttestationDataType: "aws-tag",
		CertSerialNumber:    "badcafe",
		CertNotAfter:        time.Now().Add(time.Hour).Unix(),
	}

	// delete it before it exists
	_, err := s.ds.DeleteAttestedNode(ctx, entry.SpiffeId)
	s.RequireGRPCStatus(err, codes.NotFound, _notFoundErrMsg)

	_, err = s.ds.CreateAttestedNode(ctx, entry)
	s.Require().NoError(err)

	deletedNode, err := s.ds.DeleteAttestedNode(ctx, entry.SpiffeId)
	s.Require().NoError(err)
	s.AssertProtoEqual(entry, deletedNode)

	attestedNode, err := s.ds.FetchAttestedNode(ctx, entry.SpiffeId)
	s.Require().NoError(err)
	s.Nil(attestedNode)
}

func (s *PluginSuite) TestNodeSelectors() {
	foo1 := []*common.Selector{
		{Type: "FOO1", Value: "1"},
	}
	foo2 := []*common.Selector{
		{Type: "FOO2", Value: "1"},
	}
	bar := []*common.Selector{
		{Type: "BAR", Value: "FIGHT"},
	}

	// assert there are no selectors for foo
	selectors := s.getNodeSelectors("foo", datastore.TolerateStale)
	s.Require().Empty(selectors)
	selectors = s.getNodeSelectors("foo", datastore.RequireCurrent)
	s.Require().Empty(selectors)

	// set selectors on foo and bar
	s.setNodeSelectors("foo", foo1)
	s.setNodeSelectors("bar", bar)

	// get foo selectors
	selectors = s.getNodeSelectors("foo", datastore.TolerateStale)
	s.RequireProtoListEqual(foo1, selectors)
	selectors = s.getNodeSelectors("foo", datastore.RequireCurrent)
	s.RequireProtoListEqual(foo1, selectors)

	// replace foo selectors
	s.setNodeSelectors("foo", foo2)
	selectors = s.getNodeSelectors("foo", datastore.TolerateStale)
	s.RequireProtoListEqual(foo2, selectors)
	selectors = s.getNodeSelectors("foo", datastore.RequireCurrent)
	s.RequireProtoListEqual(foo2, selectors)

	// delete foo selectors
	s.setNodeSelectors("foo", []*common.Selector{})
	selectors = s.getNodeSelectors("foo", datastore.TolerateStale)
	s.Require().Empty(selectors)
	selectors = s.getNodeSelectors("foo", datastore.RequireCurrent)
	s.Require().Empty(selectors)

	// get bar selectors (make sure they weren't impacted by deleting foo)
	selectors = s.getNodeSelectors("bar", datastore.TolerateStale)
	s.RequireProtoListEqual(bar, selectors)
	// get bar selectors (make sure they weren't impacted by deleting foo)
	selectors = s.getNodeSelectors("bar", datastore.RequireCurrent)
	s.RequireProtoListEqual(bar, selectors)
}

func (s *PluginSuite) TestListNodeSelectors() {
	s.T().Run("no selectors exist", func(t *testing.T) {
		req := &datastore.ListNodeSelectorsRequest{}
		resp := s.listNodeSelectors(req)
		assertSelectorsEqual(t, nil, resp.Selectors)
	})

	const numNonExpiredAttNodes = 3
	const attestationDataType = "fake_nodeattestor"
	nonExpiredAttNodes := make([]*common.AttestedNode, numNonExpiredAttNodes)
	now := time.Now()
	for i := 0; i < numNonExpiredAttNodes; i++ {
		nonExpiredAttNodes[i] = &common.AttestedNode{
			SpiffeId:            fmt.Sprintf("spiffe://example.org/non-expired-node-%d", i),
			AttestationDataType: attestationDataType,
			CertSerialNumber:    fmt.Sprintf("non-expired serial %d-1", i),
			CertNotAfter:        now.Add(time.Hour).Unix(),
			NewCertSerialNumber: fmt.Sprintf("non-expired serial %d-2", i),
			NewCertNotAfter:     now.Add(2 * time.Hour).Unix(),
		}
	}

	const numExpiredAttNodes = 2
	expiredAttNodes := make([]*common.AttestedNode, numExpiredAttNodes)
	for i := 0; i < numExpiredAttNodes; i++ {
		expiredAttNodes[i] = &common.AttestedNode{
			SpiffeId:            fmt.Sprintf("spiffe://example.org/expired-node-%d", i),
			AttestationDataType: attestationDataType,
			CertSerialNumber:    fmt.Sprintf("expired serial %d-1", i),
			CertNotAfter:        now.Add(-24 * time.Hour).Unix(),
			NewCertSerialNumber: fmt.Sprintf("expired serial %d-2", i),
			NewCertNotAfter:     now.Add(-12 * time.Hour).Unix(),
		}
	}

	allAttNodesToCreate := append(nonExpiredAttNodes, expiredAttNodes...)
	selectorMap := make(map[string][]*common.Selector)
	for i, n := range allAttNodesToCreate {
		_, err := s.ds.CreateAttestedNode(ctx, n)
		s.Require().NoError(err)

		selectors := []*common.Selector{
			{
				Type:  "foo",
				Value: strconv.Itoa(i),
			},
		}

		s.setNodeSelectors(n.SpiffeId, selectors)
		selectorMap[n.SpiffeId] = selectors
	}

	nonExpiredSelectorsMap := make(map[string][]*common.Selector, numNonExpiredAttNodes)
	for i := 0; i < numNonExpiredAttNodes; i++ {
		spiffeID := nonExpiredAttNodes[i].SpiffeId
		nonExpiredSelectorsMap[spiffeID] = selectorMap[spiffeID]
	}

	s.T().Run("list all", func(t *testing.T) {
		req := &datastore.ListNodeSelectorsRequest{}
		resp := s.listNodeSelectors(req)
		assertSelectorsEqual(t, selectorMap, resp.Selectors)
	})

	s.T().Run("list unexpired", func(t *testing.T) {
		req := &datastore.ListNodeSelectorsRequest{
			ValidAt: now,
		}
		resp := s.listNodeSelectors(req)
		assertSelectorsEqual(t, nonExpiredSelectorsMap, resp.Selectors)
	})
}

func (s *PluginSuite) TestListNodeSelectorsGroupsBySpiffeID() {
	insertSelector := func(id int, spiffeID, selectorType, selectorValue string) {
		query := maybeRebind(s.ds.db.databaseType, "INSERT INTO node_resolver_map_entries(id, spiffe_id, type, value) VALUES (?, ?, ?, ?)")
		_, err := s.ds.db.raw.Exec(query, id, spiffeID, selectorType, selectorValue)
		s.Require().NoError(err)
	}

	// Insert selectors out of order in respect to the SPIFFE ID so
	// that we can assert that the datastore aggregates the results correctly.
	insertSelector(1, "spiffe://example.org/node3", "A", "a")
	insertSelector(2, "spiffe://example.org/node2", "B", "b")
	insertSelector(3, "spiffe://example.org/node3", "C", "c")
	insertSelector(4, "spiffe://example.org/node1", "D", "d")
	insertSelector(5, "spiffe://example.org/node2", "E", "e")
	insertSelector(6, "spiffe://example.org/node3", "F", "f")

	resp := s.listNodeSelectors(&datastore.ListNodeSelectorsRequest{})
	assertSelectorsEqual(s.T(), map[string][]*common.Selector{
		"spiffe://example.org/node1": {{Type: "D", Value: "d"}},
		"spiffe://example.org/node2": {{Type: "B", Value: "b"}, {Type: "E", Value: "e"}},
		"spiffe://example.org/node3": {{Type: "A", Value: "a"}, {Type: "C", Value: "c"}, {Type: "F", Value: "f"}},
	}, resp.Selectors)
}

func (s *PluginSuite) TestSetNodeSelectorsUnderLoad() {
	selectors := []*common.Selector{
		{Type: "TYPE", Value: "VALUE"},
	}

	const numWorkers = 20

	resultCh := make(chan error, numWorkers)
	nextID := int32(0)

	for i := 0; i < numWorkers; i++ {
		go func() {
			id := fmt.Sprintf("ID%d", atomic.AddInt32(&nextID, 1))
			for j := 0; j < 10; j++ {
				err := s.ds.SetNodeSelectors(ctx, id, selectors)
				if err != nil {
					resultCh <- err
				}
			}
			resultCh <- nil
		}()
	}

	for i := 0; i < numWorkers; i++ {
		s.Require().NoError(<-resultCh)
	}
}

func (s *PluginSuite) TestCreateRegistrationEntry() {
	var validRegistrationEntries []*common.RegistrationEntry
	s.getTestDataFromJSONFile(filepath.Join("testdata", "valid_registration_entries.json"), &validRegistrationEntries)

	for _, validRegistrationEntry := range validRegistrationEntries {
		registrationEntry, err := s.ds.CreateRegistrationEntry(ctx, validRegistrationEntry)
		s.Require().NoError(err)
		s.Require().NotNil(registrationEntry)
		s.NotEmpty(registrationEntry.EntryId)
		registrationEntry.EntryId = ""
		s.RequireProtoEqual(registrationEntry, validRegistrationEntry)
	}
}

func (s *PluginSuite) TestCreateInvalidRegistrationEntry() {
	var invalidRegistrationEntries []*common.RegistrationEntry
	s.getTestDataFromJSONFile(filepath.Join("testdata", "invalid_registration_entries.json"), &invalidRegistrationEntries)

	for _, invalidRegistrationEntry := range invalidRegistrationEntries {
		registrationEntry, err := s.ds.CreateRegistrationEntry(ctx, invalidRegistrationEntry)
		s.Require().Error(err)
		s.Require().Nil(registrationEntry)
	}

	// TODO: Check that no entries have been created
}

func (s *PluginSuite) TestFetchRegistrationEntry() {
	for _, tt := range []struct {
		name  string
		entry *common.RegistrationEntry
	}{
		{
			name: "entry with dns",
			entry: &common.RegistrationEntry{
				Selectors: []*common.Selector{
					{Type: "Type1", Value: "Value1"},
					{Type: "Type2", Value: "Value2"},
					{Type: "Type3", Value: "Value3"},
				},
				SpiffeId: "SpiffeId",
				ParentId: "ParentId",
				Ttl:      1,
				DnsNames: []string{
					"abcd.efg",
					"somehost",
				},
			},
		},
		{
			name: "entry with store svid",
			entry: &common.RegistrationEntry{
				Selectors: []*common.Selector{
					{Type: "Type1", Value: "Value1"},
				},
				SpiffeId:  "SpiffeId",
				ParentId:  "ParentId",
				Ttl:       1,
				StoreSvid: true,
			},
		},
	} {
		tt := tt
		s.T().Run(tt.name, func(t *testing.T) {
			createdEntry, err := s.ds.CreateRegistrationEntry(ctx, tt.entry)
			s.Require().NoError(err)
			s.Require().NotNil(createdEntry)

			fetchRegistrationEntry, err := s.ds.FetchRegistrationEntry(ctx, createdEntry.EntryId)
			s.Require().NoError(err)
			s.RequireProtoEqual(createdEntry, fetchRegistrationEntry)
		})
	}
}

func (s *PluginSuite) TestPruneRegistrationEntries() {
	now := time.Now()
	entry := &common.RegistrationEntry{
		Selectors: []*common.Selector{
			{Type: "Type1", Value: "Value1"},
			{Type: "Type2", Value: "Value2"},
			{Type: "Type3", Value: "Value3"},
		},
		SpiffeId:    "SpiffeId",
		ParentId:    "ParentId",
		Ttl:         1,
		EntryExpiry: now.Unix(),
	}

	createdRegistrationEntry, err := s.ds.CreateRegistrationEntry(ctx, entry)
	s.Require().NoError(err)
	fetchedRegistrationEntry := &common.RegistrationEntry{}
	defaultLastLog := spiretest.LogEntry{
		Message: "Connected to SQL database",
	}
	prunedLogMessage := "Pruned an expired registration"

	for _, tt := range []struct {
		name                      string
		time                      time.Time
		expectedRegistrationEntry *common.RegistrationEntry
		expectedLastLog           spiretest.LogEntry
	}{
		{
			name:                      "Don't prune valid entries",
			time:                      now.Add(-10 * time.Second),
			expectedRegistrationEntry: createdRegistrationEntry,
			expectedLastLog:           defaultLastLog,
		},
		{
			name:                      "Don't prune exact ExpiresBefore",
			time:                      now,
			expectedRegistrationEntry: createdRegistrationEntry,
			expectedLastLog:           defaultLastLog,
		},
		{
			name:                      "Prune old entries",
			time:                      now.Add(10 * time.Second),
			expectedRegistrationEntry: (*common.RegistrationEntry)(nil),
			expectedLastLog: spiretest.LogEntry{
				Level:   logrus.InfoLevel,
				Message: prunedLogMessage,
				Data: logrus.Fields{
					telemetry.SPIFFEID:       createdRegistrationEntry.SpiffeId,
					telemetry.ParentID:       createdRegistrationEntry.ParentId,
					telemetry.RegistrationID: createdRegistrationEntry.EntryId,
				},
			},
		},
	} {
		tt := tt
		s.T().Run(tt.name, func(t *testing.T) {
			err = s.ds.PruneRegistrationEntries(ctx, tt.time)
			require.NoError(t, err)
			fetchedRegistrationEntry, err = s.ds.FetchRegistrationEntry(ctx, createdRegistrationEntry.EntryId)
			require.NoError(t, err)
			assert.Equal(t, tt.expectedRegistrationEntry, fetchedRegistrationEntry)

			if tt.expectedLastLog.Message == prunedLogMessage {
				spiretest.AssertLastLogs(t, s.hook.AllEntries(), []spiretest.LogEntry{tt.expectedLastLog})
			} else {
				assert.Equal(t, s.hook.LastEntry().Message, tt.expectedLastLog.Message)
			}
		})
	}
}

func (s *PluginSuite) TestFetchInexistentRegistrationEntry() {
	fetchedRegistrationEntry, err := s.ds.FetchRegistrationEntry(ctx, "INEXISTENT")
	s.Require().NoError(err)
	s.Require().Nil(fetchedRegistrationEntry)
}

func (s *PluginSuite) TestListRegistrationEntries() {
	// Connection is never used, each test creates new connection to a different database
	s.ds.closeDB()

	s.testListRegistrationEntries(datastore.RequireCurrent)
	s.testListRegistrationEntries(datastore.TolerateStale)

	resp, err := s.ds.ListRegistrationEntries(ctx, &datastore.ListRegistrationEntriesRequest{
		Pagination: &datastore.Pagination{
			PageSize: 0,
		},
	})
	s.RequireGRPCStatus(err, codes.InvalidArgument, "cannot paginate with pagesize = 0")
	s.Require().Nil(resp)

	resp, err = s.ds.ListRegistrationEntries(ctx, &datastore.ListRegistrationEntriesRequest{
		Pagination: &datastore.Pagination{
			Token:    "invalid int",
			PageSize: 10,
		},
	})
	s.Require().Error(err, "could not parse token 'invalid int'")
	s.Require().Nil(resp)

	resp, err = s.ds.ListRegistrationEntries(ctx, &datastore.ListRegistrationEntriesRequest{
		BySelectors: &datastore.BySelectors{},
	})
	s.RequireGRPCStatus(err, codes.InvalidArgument, "cannot list by empty selector set")
	s.Require().Nil(resp)
}

func (s *PluginSuite) testListRegistrationEntries(dataConsistency datastore.DataConsistency) {
	byFederatesWith := func(match datastore.MatchBehavior, trustDomainIDs ...string) *datastore.ByFederatesWith {
		return &datastore.ByFederatesWith{
			TrustDomains: trustDomainIDs,
			Match:        match,
		}
	}

	makeEntry := func(parentIDSuffix, spiffeIDSuffix string, selectors ...string) *common.RegistrationEntry {
		return &common.RegistrationEntry{
			EntryId:   fmt.Sprintf("%s%s%s", parentIDSuffix, spiffeIDSuffix, strings.Join(selectors, "")),
			ParentId:  makeID(parentIDSuffix),
			SpiffeId:  makeID(spiffeIDSuffix),
			Selectors: makeSelectors(selectors...),
		}
	}

	foobarAB1 := makeEntry("foo", "bar", "A", "B")
	foobarAB1.FederatesWith = []string{"spiffe://federated1.test"}
	foobarAD12 := makeEntry("foo", "bar", "A", "D")
	foobarAD12.FederatesWith = []string{"spiffe://federated1.test", "spiffe://federated2.test"}
	foobarCB2 := makeEntry("foo", "bar", "C", "B")
	foobarCB2.FederatesWith = []string{"spiffe://federated2.test"}
	foobarCD12 := makeEntry("foo", "bar", "C", "D")
	foobarCD12.FederatesWith = []string{"spiffe://federated1.test", "spiffe://federated2.test"}

	foobarB := makeEntry("foo", "bar", "B")

	foobuzAD1 := makeEntry("foo", "buz", "A", "D")
	foobuzAD1.FederatesWith = []string{"spiffe://federated1.test"}
	foobuzCD := makeEntry("foo", "buz", "C", "D")

	bazbarAB1 := makeEntry("baz", "bar", "A", "B")
	bazbarAB1.FederatesWith = []string{"spiffe://federated1.test"}
	bazbarAD12 := makeEntry("baz", "bar", "A", "D")
	bazbarAD12.FederatesWith = []string{"spiffe://federated1.test", "spiffe://federated2.test"}
	bazbarCB2 := makeEntry("baz", "bar", "C", "B")
	bazbarCB2.FederatesWith = []string{"spiffe://federated2.test"}
	bazbarCD12 := makeEntry("baz", "bar", "C", "D")
	bazbarCD12.FederatesWith = []string{"spiffe://federated1.test", "spiffe://federated2.test"}
	bazbarAE3 := makeEntry("baz", "bar", "A", "E")
	bazbarAE3.FederatesWith = []string{"spiffe://federated3.test"}

	bazbuzAB12 := makeEntry("baz", "buz", "A", "B")
	bazbuzAB12.FederatesWith = []string{"spiffe://federated1.test", "spiffe://federated2.test"}
	bazbuzB := makeEntry("baz", "buz", "B")
	bazbuzCD := makeEntry("baz", "buz", "C", "D")

	zizzazX := makeEntry("ziz", "zaz", "X")

	for _, tt := range []struct {
		test                  string
		entries               []*common.RegistrationEntry
		pageSize              int32
		byParentID            string
		bySpiffeID            string
		bySelectors           *datastore.BySelectors
		byFederatesWith       *datastore.ByFederatesWith
		expectEntriesOut      []*common.RegistrationEntry
		expectPagedTokensIn   []string
		expectPagedEntriesOut [][]*common.RegistrationEntry
	}{
		{
			test:                  "without entries",
			expectEntriesOut:      []*common.RegistrationEntry{},
			expectPagedTokensIn:   []string{""},
			expectPagedEntriesOut: [][]*common.RegistrationEntry{{}},
		},
		{
			test:                  "with partial page",
			entries:               []*common.RegistrationEntry{foobarAB1},
			pageSize:              2,
			expectEntriesOut:      []*common.RegistrationEntry{foobarAB1},
			expectPagedTokensIn:   []string{"", "1"},
			expectPagedEntriesOut: [][]*common.RegistrationEntry{{foobarAB1}, {}},
		},
		{
			test:                  "with full page",
			entries:               []*common.RegistrationEntry{foobarAB1, foobarCB2},
			pageSize:              2,
			expectEntriesOut:      []*common.RegistrationEntry{foobarAB1, foobarCB2},
			expectPagedTokensIn:   []string{"", "2"},
			expectPagedEntriesOut: [][]*common.RegistrationEntry{{foobarAB1, foobarCB2}, {}},
		},
		{
			test:                  "with page and a half",
			entries:               []*common.RegistrationEntry{foobarAB1, foobarCB2, foobarAD12},
			pageSize:              2,
			expectEntriesOut:      []*common.RegistrationEntry{foobarAB1, foobarCB2, foobarAD12},
			expectPagedTokensIn:   []string{"", "2", "3"},
			expectPagedEntriesOut: [][]*common.RegistrationEntry{{foobarAB1, foobarCB2}, {foobarAD12}, {}},
		},
		// by parent ID
		{
			test:                  "by parent ID",
			entries:               []*common.RegistrationEntry{foobarAB1, bazbarAD12, foobarCB2, bazbarCD12},
			byParentID:            makeID("foo"),
			expectEntriesOut:      []*common.RegistrationEntry{foobarAB1, foobarCB2},
			expectPagedTokensIn:   []string{"", "1", "3"},
			expectPagedEntriesOut: [][]*common.RegistrationEntry{{foobarAB1}, {foobarCB2}, {}},
		},
		// by SPIFFE ID
		{
			test:                  "by SPIFFE ID",
			entries:               []*common.RegistrationEntry{foobarAB1, foobuzAD1, foobarCB2, foobuzCD},
			bySpiffeID:            makeID("bar"),
			expectEntriesOut:      []*common.RegistrationEntry{foobarAB1, foobarCB2},
			expectPagedTokensIn:   []string{"", "1", "3"},
			expectPagedEntriesOut: [][]*common.RegistrationEntry{{foobarAB1}, {foobarCB2}, {}},
		},
		// by federates with
		{
			test:                  "by federatesWith one subset",
			entries:               []*common.RegistrationEntry{foobarAB1, foobarAD12, foobarCB2, foobarCD12, zizzazX},
			byFederatesWith:       byFederatesWith(datastore.Subset, "spiffe://federated1.test"),
			expectEntriesOut:      []*common.RegistrationEntry{foobarAB1},
			expectPagedTokensIn:   []string{"", "1"},
			expectPagedEntriesOut: [][]*common.RegistrationEntry{{foobarAB1}, {}},
		},
		{
			test:                  "by federatesWith many subset",
			entries:               []*common.RegistrationEntry{foobarAB1, foobarAD12, foobarCB2, foobarCD12, zizzazX},
			byFederatesWith:       byFederatesWith(datastore.Subset, "spiffe://federated2.test", "spiffe://federated3.test"),
			expectEntriesOut:      []*common.RegistrationEntry{foobarCB2},
			expectPagedTokensIn:   []string{"", "3"},
			expectPagedEntriesOut: [][]*common.RegistrationEntry{{foobarCB2}, {}},
		},
		{
			test:                  "by federatesWith one exact",
			entries:               []*common.RegistrationEntry{foobarAB1, foobarAD12, foobarCB2, foobarCD12, zizzazX},
			byFederatesWith:       byFederatesWith(datastore.Exact, "spiffe://federated1.test"),
			expectEntriesOut:      []*common.RegistrationEntry{foobarAB1},
			expectPagedTokensIn:   []string{"", "1"},
			expectPagedEntriesOut: [][]*common.RegistrationEntry{{foobarAB1}, {}},
		},
		{
			test:                  "by federatesWith many exact",
			entries:               []*common.RegistrationEntry{foobarAB1, foobarAD12, foobarCB2, foobarCD12, zizzazX},
			byFederatesWith:       byFederatesWith(datastore.Exact, "spiffe://federated1.test", "spiffe://federated2.test"),
			expectEntriesOut:      []*common.RegistrationEntry{foobarAD12, foobarCD12},
			expectPagedTokensIn:   []string{"", "2", "4"},
			expectPagedEntriesOut: [][]*common.RegistrationEntry{{foobarAD12}, {foobarCD12}, {}},
		},
		{
			test:                  "by federatesWith one match any",
			entries:               []*common.RegistrationEntry{foobarAB1, foobarAD12, foobarCB2, foobarCD12, zizzazX},
			byFederatesWith:       byFederatesWith(datastore.MatchAny, "spiffe://federated1.test"),
			expectEntriesOut:      []*common.RegistrationEntry{foobarAB1, foobarAD12, foobarCD12},
			expectPagedTokensIn:   []string{"", "1", "2", "4"},
			expectPagedEntriesOut: [][]*common.RegistrationEntry{{foobarAB1}, {foobarAD12}, {foobarCD12}, {}},
		},
		{
			test:                  "by federatesWith many match any",
			entries:               []*common.RegistrationEntry{foobarAB1, foobarAD12, foobarCB2, foobarCD12, zizzazX},
			byFederatesWith:       byFederatesWith(datastore.MatchAny, "spiffe://federated1.test", "spiffe://federated2.test"),
			expectEntriesOut:      []*common.RegistrationEntry{foobarAB1, foobarAD12, foobarCB2, foobarCD12},
			expectPagedTokensIn:   []string{"", "1", "2", "3", "4"},
			expectPagedEntriesOut: [][]*common.RegistrationEntry{{foobarAB1}, {foobarAD12}, {foobarCB2}, {foobarCD12}, {}},
		},
		{
			test:                  "by federatesWith one superset",
			entries:               []*common.RegistrationEntry{foobarAB1, foobarAD12, foobarCB2, foobarCD12, zizzazX},
			byFederatesWith:       byFederatesWith(datastore.Superset, "spiffe://federated1.test"),
			expectEntriesOut:      []*common.RegistrationEntry{foobarAB1, foobarAD12, foobarCD12},
			expectPagedTokensIn:   []string{"", "1", "2", "4"},
			expectPagedEntriesOut: [][]*common.RegistrationEntry{{foobarAB1}, {foobarAD12}, {foobarCD12}, {}},
		},
		{
			test:                  "by federatesWith many superset",
			entries:               []*common.RegistrationEntry{foobarAB1, foobarAD12, foobarCB2, foobarCD12, zizzazX},
			byFederatesWith:       byFederatesWith(datastore.Superset, "spiffe://federated1.test", "spiffe://federated2.test"),
			expectEntriesOut:      []*common.RegistrationEntry{foobarAD12, foobarCD12},
			expectPagedTokensIn:   []string{"", "2", "4"},
			expectPagedEntriesOut: [][]*common.RegistrationEntry{{foobarAD12}, {foobarCD12}, {}},
		},
		// by parent ID and spiffe ID
		{
			test:                  "by parent ID and SPIFFE ID",
			entries:               []*common.RegistrationEntry{foobarAB1, foobuzAD1, bazbarCB2, bazbuzCD},
			byParentID:            makeID("foo"),
			bySpiffeID:            makeID("bar"),
			expectEntriesOut:      []*common.RegistrationEntry{foobarAB1},
			expectPagedTokensIn:   []string{"", "1"},
			expectPagedEntriesOut: [][]*common.RegistrationEntry{{foobarAB1}, {}},
		},
		// by parent ID and selector
		{
			test:                  "by parent ID and exact selector",
			entries:               []*common.RegistrationEntry{foobarB, foobarAB1, bazbuzB, bazbuzAB12},
			byParentID:            makeID("foo"),
			bySelectors:           bySelectors(datastore.Exact, "B"),
			expectEntriesOut:      []*common.RegistrationEntry{foobarB},
			expectPagedTokensIn:   []string{"", "1"},
			expectPagedEntriesOut: [][]*common.RegistrationEntry{{foobarB}, {}},
		},
		{
			test:                  "by parent ID and exact selectors",
			entries:               []*common.RegistrationEntry{foobarB, foobarAB1, bazbuzB, bazbuzAB12},
			byParentID:            makeID("foo"),
			bySelectors:           bySelectors(datastore.Exact, "A", "B"),
			expectEntriesOut:      []*common.RegistrationEntry{foobarAB1},
			expectPagedTokensIn:   []string{"", "2"},
			expectPagedEntriesOut: [][]*common.RegistrationEntry{{foobarAB1}, {}},
		},
		{
			test:                  "by parent ID and subset selector",
			entries:               []*common.RegistrationEntry{foobarB, foobarAB1, bazbuzB, bazbuzAB12},
			byParentID:            makeID("foo"),
			bySelectors:           bySelectors(datastore.Subset, "B"),
			expectEntriesOut:      []*common.RegistrationEntry{foobarB},
			expectPagedTokensIn:   []string{"", "1"},
			expectPagedEntriesOut: [][]*common.RegistrationEntry{{foobarB}, {}},
		},
		{
			test:                  "by parent ID and subset selectors",
			entries:               []*common.RegistrationEntry{foobarB, foobarAB1, bazbarCB2, bazbuzCD},
			byParentID:            makeID("foo"),
			bySelectors:           bySelectors(datastore.Subset, "A", "B", "Z"),
			expectEntriesOut:      []*common.RegistrationEntry{foobarB, foobarAB1},
			expectPagedTokensIn:   []string{"", "1", "2"},
			expectPagedEntriesOut: [][]*common.RegistrationEntry{{foobarB}, {foobarAB1}, {}},
		},
		{
			test:                  "by parent ID and subset selectors no match",
			entries:               []*common.RegistrationEntry{foobarB, foobarAB1, bazbarCB2, bazbuzCD},
			byParentID:            makeID("foo"),
			bySelectors:           bySelectors(datastore.Subset, "C", "Z"),
			expectEntriesOut:      []*common.RegistrationEntry{},
			expectPagedTokensIn:   []string{""},
			expectPagedEntriesOut: [][]*common.RegistrationEntry{{}},
		},
		{
			test:                  "by parent ID and match any selector",
			entries:               []*common.RegistrationEntry{foobarB, foobarAB1, foobarCD12, bazbuzB, bazbuzAB12},
			byParentID:            makeID("foo"),
			bySelectors:           bySelectors(datastore.MatchAny, "B"),
			expectEntriesOut:      []*common.RegistrationEntry{foobarB, foobarAB1},
			expectPagedTokensIn:   []string{"", "1", "2"},
			expectPagedEntriesOut: [][]*common.RegistrationEntry{{foobarB}, {foobarAB1}, {}},
		},
		{
			test:                  "by parent ID and match any selectors",
			entries:               []*common.RegistrationEntry{foobarB, foobarAB1, foobarCD12, bazbarCB2, bazbuzCD},
			byParentID:            makeID("foo"),
			bySelectors:           bySelectors(datastore.MatchAny, "A", "C", "Z"),
			expectEntriesOut:      []*common.RegistrationEntry{foobarAB1, foobarCD12},
			expectPagedTokensIn:   []string{"", "2", "3"},
			expectPagedEntriesOut: [][]*common.RegistrationEntry{{foobarAB1}, {foobarCD12}, {}},
		},
		{
			test:                  "by parent ID and match any selectors no match",
			entries:               []*common.RegistrationEntry{foobarB, foobarAB1, bazbarCB2, bazbuzCD},
			byParentID:            makeID("foo"),
			bySelectors:           bySelectors(datastore.MatchAny, "D", "Z"),
			expectEntriesOut:      []*common.RegistrationEntry{},
			expectPagedTokensIn:   []string{""},
			expectPagedEntriesOut: [][]*common.RegistrationEntry{{}},
		},

		{
			test:                  "by parent ID and superset selector",
			entries:               []*common.RegistrationEntry{foobarB, foobarAB1, foobarCD12, bazbuzB, bazbuzAB12},
			byParentID:            makeID("foo"),
			bySelectors:           bySelectors(datastore.Superset, "A"),
			expectEntriesOut:      []*common.RegistrationEntry{foobarAB1},
			expectPagedTokensIn:   []string{"", "2"},
			expectPagedEntriesOut: [][]*common.RegistrationEntry{{foobarAB1}, {}},
		},
		{
			test:                  "by parent ID and superset selectors",
			entries:               []*common.RegistrationEntry{foobarB, foobarAB1, foobarCD12, bazbarCB2, bazbuzCD},
			byParentID:            makeID("foo"),
			bySelectors:           bySelectors(datastore.Superset, "A", "B"),
			expectEntriesOut:      []*common.RegistrationEntry{foobarAB1},
			expectPagedTokensIn:   []string{"", "2"},
			expectPagedEntriesOut: [][]*common.RegistrationEntry{{foobarAB1}, {}},
		},
		{
			test:                  "by parent ID and superset selectors no match",
			entries:               []*common.RegistrationEntry{foobarB, foobarAB1, bazbarCB2, bazbuzCD},
			byParentID:            makeID("foo"),
			bySelectors:           bySelectors(datastore.Superset, "A", "B", "Z"),
			expectEntriesOut:      []*common.RegistrationEntry{},
			expectPagedTokensIn:   []string{""},
			expectPagedEntriesOut: [][]*common.RegistrationEntry{{}},
		},
		// by parent ID and federates with
		{
			test:                  "by parentID and federatesWith one subset",
			entries:               []*common.RegistrationEntry{foobarAB1, foobarAD12, foobarCB2, foobarCD12, zizzazX, bazbarAB1, bazbarAD12, bazbarCB2, bazbarCD12},
			byParentID:            makeID("baz"),
			byFederatesWith:       byFederatesWith(datastore.Subset, "spiffe://federated1.test"),
			expectEntriesOut:      []*common.RegistrationEntry{bazbarAB1},
			expectPagedTokensIn:   []string{"", "6"},
			expectPagedEntriesOut: [][]*common.RegistrationEntry{{bazbarAB1}, {}},
		},
		{
			test:                  "by parentID and federatesWith many subset",
			entries:               []*common.RegistrationEntry{foobarAB1, foobarAD12, foobarCB2, foobarCD12, zizzazX, bazbarAB1, bazbarAD12, bazbarCB2, bazbarCD12},
			byParentID:            makeID("baz"),
			byFederatesWith:       byFederatesWith(datastore.Subset, "spiffe://federated2.test", "spiffe://federated3.test"),
			expectEntriesOut:      []*common.RegistrationEntry{bazbarCB2},
			expectPagedTokensIn:   []string{"", "8"},
			expectPagedEntriesOut: [][]*common.RegistrationEntry{{bazbarCB2}, {}},
		},
		{
			test:                  "by parentID and federatesWith one exact",
			entries:               []*common.RegistrationEntry{foobarAB1, foobarAD12, foobarCB2, foobarCD12, zizzazX, bazbarAB1, bazbarAD12, bazbarCB2, bazbarCD12},
			byParentID:            makeID("baz"),
			byFederatesWith:       byFederatesWith(datastore.Exact, "spiffe://federated1.test"),
			expectEntriesOut:      []*common.RegistrationEntry{bazbarAB1},
			expectPagedTokensIn:   []string{"", "6"},
			expectPagedEntriesOut: [][]*common.RegistrationEntry{{bazbarAB1}, {}},
		},
		{
			test:                  "by parentID and federatesWith many exact",
			entries:               []*common.RegistrationEntry{foobarAB1, foobarAD12, foobarCB2, foobarCD12, zizzazX, bazbarAB1, bazbarAD12, bazbarCB2, bazbarCD12},
			byParentID:            makeID("baz"),
			byFederatesWith:       byFederatesWith(datastore.Exact, "spiffe://federated1.test", "spiffe://federated2.test"),
			expectEntriesOut:      []*common.RegistrationEntry{bazbarAD12, bazbarCD12},
			expectPagedTokensIn:   []string{"", "7", "9"},
			expectPagedEntriesOut: [][]*common.RegistrationEntry{{bazbarAD12}, {bazbarCD12}, {}},
		},
		{
			test:                  "by parentID and federatesWith one match any",
			entries:               []*common.RegistrationEntry{foobarAB1, foobarAD12, foobarCB2, foobarCD12, zizzazX, bazbarAB1, bazbarAD12, bazbarCB2, bazbarCD12, bazbarAE3},
			byParentID:            makeID("baz"),
			byFederatesWith:       byFederatesWith(datastore.MatchAny, "spiffe://federated1.test"),
			expectEntriesOut:      []*common.RegistrationEntry{bazbarAB1, bazbarAD12, bazbarCD12},
			expectPagedTokensIn:   []string{"", "6", "7", "9"},
			expectPagedEntriesOut: [][]*common.RegistrationEntry{{bazbarAB1}, {bazbarAD12}, {bazbarCD12}, {}},
		},
		{
			test:                  "by parentID and federatesWith many match any",
			entries:               []*common.RegistrationEntry{foobarAB1, foobarAD12, foobarCB2, foobarCD12, zizzazX, bazbarAB1, bazbarAD12, bazbarCB2, bazbarCD12, bazbarAE3},
			byParentID:            makeID("baz"),
			byFederatesWith:       byFederatesWith(datastore.MatchAny, "spiffe://federated1.test", "spiffe://federated2.test"),
			expectEntriesOut:      []*common.RegistrationEntry{bazbarAB1, bazbarAD12, bazbarCB2, bazbarCD12},
			expectPagedTokensIn:   []string{"", "6", "7", "8", "9"},
			expectPagedEntriesOut: [][]*common.RegistrationEntry{{bazbarAB1}, {bazbarAD12}, {bazbarCB2}, {bazbarCD12}, {}},
		},
		{
			test:                  "by parentID and federatesWith one superset",
			entries:               []*common.RegistrationEntry{foobarAB1, foobarAD12, foobarCB2, foobarCD12, zizzazX, bazbarAB1, bazbarAD12, bazbarCB2, bazbarCD12, bazbarAE3},
			byParentID:            makeID("baz"),
			byFederatesWith:       byFederatesWith(datastore.Superset, "spiffe://federated1.test"),
			expectEntriesOut:      []*common.RegistrationEntry{bazbarAB1, bazbarAD12, bazbarCD12},
			expectPagedTokensIn:   []string{"", "6", "7", "9"},
			expectPagedEntriesOut: [][]*common.RegistrationEntry{{bazbarAB1}, {bazbarAD12}, {bazbarCD12}, {}},
		},
		{
			test:                  "by parentID and federatesWith many superset",
			entries:               []*common.RegistrationEntry{foobarAB1, foobarAD12, foobarCB2, foobarCD12, zizzazX, bazbarAB1, bazbarAD12, bazbarCB2, bazbarCD12, bazbarAE3},
			byParentID:            makeID("baz"),
			byFederatesWith:       byFederatesWith(datastore.Superset, "spiffe://federated1.test", "spiffe://federated2.test"),
			expectEntriesOut:      []*common.RegistrationEntry{bazbarAD12, bazbarCD12},
			expectPagedTokensIn:   []string{"", "7", "9"},
			expectPagedEntriesOut: [][]*common.RegistrationEntry{{bazbarAD12}, {bazbarCD12}, {}},
		},
		// by SPIFFE ID and selector
		{
			test:                  "by SPIFFE ID and exact selector",
			entries:               []*common.RegistrationEntry{foobarB, foobarAB1, bazbuzB, bazbuzAB12},
			bySpiffeID:            makeID("bar"),
			bySelectors:           bySelectors(datastore.Exact, "B"),
			expectEntriesOut:      []*common.RegistrationEntry{foobarB},
			expectPagedTokensIn:   []string{"", "1"},
			expectPagedEntriesOut: [][]*common.RegistrationEntry{{foobarB}, {}},
		},
		{
			test:                  "by SPIFFE ID and exact selectors",
			entries:               []*common.RegistrationEntry{foobarB, foobarAB1, bazbuzB, bazbuzAB12},
			bySpiffeID:            makeID("bar"),
			bySelectors:           bySelectors(datastore.Exact, "A", "B"),
			expectEntriesOut:      []*common.RegistrationEntry{foobarAB1},
			expectPagedTokensIn:   []string{"", "2"},
			expectPagedEntriesOut: [][]*common.RegistrationEntry{{foobarAB1}, {}},
		},
		{
			test:                  "by SPIFFE ID and subset selector",
			entries:               []*common.RegistrationEntry{foobarB, foobarAB1, bazbuzB, bazbuzAB12},
			bySpiffeID:            makeID("bar"),
			bySelectors:           bySelectors(datastore.Subset, "B"),
			expectEntriesOut:      []*common.RegistrationEntry{foobarB},
			expectPagedTokensIn:   []string{"", "1"},
			expectPagedEntriesOut: [][]*common.RegistrationEntry{{foobarB}, {}},
		},
		{
			test:                  "by SPIFFE ID and subset selectors",
			entries:               []*common.RegistrationEntry{foobarB, foobarAB1, bazbarCB2, bazbuzCD},
			bySpiffeID:            makeID("bar"),
			bySelectors:           bySelectors(datastore.Subset, "A", "B", "Z"),
			expectEntriesOut:      []*common.RegistrationEntry{foobarB, foobarAB1},
			expectPagedTokensIn:   []string{"", "1", "2"},
			expectPagedEntriesOut: [][]*common.RegistrationEntry{{foobarB}, {foobarAB1}, {}},
		},
		{
			test:                  "by SPIFFE ID and subset selectors no match",
			entries:               []*common.RegistrationEntry{foobarB, foobarAB1, bazbarCB2, bazbuzCD},
			bySpiffeID:            makeID("bar"),
			bySelectors:           bySelectors(datastore.Subset, "C", "Z"),
			expectEntriesOut:      []*common.RegistrationEntry{},
			expectPagedTokensIn:   []string{""},
			expectPagedEntriesOut: [][]*common.RegistrationEntry{{}},
		},
		{
			test:                  "by SPIFFE ID and match any selector",
			entries:               []*common.RegistrationEntry{foobarB, foobarAB1, bazbuzB, bazbuzAB12},
			bySpiffeID:            makeID("bar"),
			bySelectors:           bySelectors(datastore.MatchAny, "A"),
			expectEntriesOut:      []*common.RegistrationEntry{foobarAB1},
			expectPagedTokensIn:   []string{"", "2"},
			expectPagedEntriesOut: [][]*common.RegistrationEntry{{foobarAB1}, {}},
		},
		{
			test:                  "by SPIFFE ID and match any selectors",
			entries:               []*common.RegistrationEntry{foobarB, foobarAB1, bazbarCB2, bazbuzCD},
			bySpiffeID:            makeID("bar"),
			bySelectors:           bySelectors(datastore.MatchAny, "A", "B", "Z"),
			expectEntriesOut:      []*common.RegistrationEntry{foobarB, foobarAB1, bazbarCB2},
			expectPagedTokensIn:   []string{"", "1", "2", "3"},
			expectPagedEntriesOut: [][]*common.RegistrationEntry{{foobarB}, {foobarAB1}, {bazbarCB2}, {}},
		},
		{
			test:                  "by SPIFFE ID and match any selectors no match",
			entries:               []*common.RegistrationEntry{foobarB, foobarAB1, bazbarCB2, bazbuzCD},
			bySpiffeID:            makeID("bar"),
			bySelectors:           bySelectors(datastore.MatchAny, "Z"),
			expectEntriesOut:      []*common.RegistrationEntry{},
			expectPagedTokensIn:   []string{""},
			expectPagedEntriesOut: [][]*common.RegistrationEntry{{}},
		},
		{
			test:                  "by SPIFFE ID and superset selector",
			entries:               []*common.RegistrationEntry{foobarB, foobarAB1, bazbuzB, bazbuzAB12},
			bySpiffeID:            makeID("bar"),
			bySelectors:           bySelectors(datastore.Superset, "B"),
			expectEntriesOut:      []*common.RegistrationEntry{foobarB, foobarAB1},
			expectPagedTokensIn:   []string{"", "1", "2"},
			expectPagedEntriesOut: [][]*common.RegistrationEntry{{foobarB}, {foobarAB1}, {}},
		},
		{
			test:                  "by SPIFFE ID and superset selectors",
			entries:               []*common.RegistrationEntry{foobarB, foobarAB1, bazbarCB2, bazbuzCD},
			bySpiffeID:            makeID("bar"),
			bySelectors:           bySelectors(datastore.Superset, "A", "B"),
			expectEntriesOut:      []*common.RegistrationEntry{foobarAB1},
			expectPagedTokensIn:   []string{"", "2"},
			expectPagedEntriesOut: [][]*common.RegistrationEntry{{foobarAB1}, {}},
		},
		{
			test:                  "by SPIFFE ID and superset selectors no match",
			entries:               []*common.RegistrationEntry{foobarB, foobarAB1, bazbarCB2, bazbuzCD},
			bySpiffeID:            makeID("bar"),
			bySelectors:           bySelectors(datastore.Superset, "A", "B", "Z"),
			expectEntriesOut:      []*common.RegistrationEntry{},
			expectPagedTokensIn:   []string{""},
			expectPagedEntriesOut: [][]*common.RegistrationEntry{{}},
		},
		// by spiffe ID and federates with
		{
			test:                  "by SPIFFE ID and federatesWith one subset",
			entries:               []*common.RegistrationEntry{foobarAB1, foobarAD12, foobarCB2, foobarCD12, zizzazX, bazbarAB1, bazbarAD12, bazbarCB2, bazbarCD12, foobuzAD1, bazbuzAB12},
			bySpiffeID:            makeID("bar"),
			byFederatesWith:       byFederatesWith(datastore.Subset, "spiffe://federated1.test"),
			expectEntriesOut:      []*common.RegistrationEntry{foobarAB1, bazbarAB1},
			expectPagedTokensIn:   []string{"", "1", "6"},
			expectPagedEntriesOut: [][]*common.RegistrationEntry{{foobarAB1}, {bazbarAB1}, {}},
		},
		{
			test:                  "by SPIFFE ID and federatesWith many subset",
			entries:               []*common.RegistrationEntry{foobarAB1, foobarAD12, foobarCB2, foobarCD12, zizzazX, bazbarAB1, bazbarAD12, bazbarCB2, bazbarCD12, foobuzAD1, bazbuzAB12},
			bySpiffeID:            makeID("bar"),
			byFederatesWith:       byFederatesWith(datastore.Subset, "spiffe://federated2.test", "spiffe://federated3.test"),
			expectEntriesOut:      []*common.RegistrationEntry{foobarCB2, bazbarCB2},
			expectPagedTokensIn:   []string{"", "3", "8"},
			expectPagedEntriesOut: [][]*common.RegistrationEntry{{foobarCB2}, {bazbarCB2}, {}},
		},
		{
			test:                  "by SPIFFE ID and federatesWith one exact",
			entries:               []*common.RegistrationEntry{foobarAB1, foobarAD12, foobarCB2, foobarCD12, zizzazX, bazbarAB1, bazbarAD12, bazbarCB2, bazbarCD12, foobuzAD1, bazbuzAB12},
			bySpiffeID:            makeID("bar"),
			byFederatesWith:       byFederatesWith(datastore.Exact, "spiffe://federated1.test"),
			expectEntriesOut:      []*common.RegistrationEntry{foobarAB1, bazbarAB1},
			expectPagedTokensIn:   []string{"", "1", "6"},
			expectPagedEntriesOut: [][]*common.RegistrationEntry{{foobarAB1}, {bazbarAB1}, {}},
		},
		{
			test:                  "by SPIFFE ID and federatesWith many exact",
			entries:               []*common.RegistrationEntry{foobarAB1, foobarAD12, foobarCB2, foobarCD12, zizzazX, bazbarAB1, bazbarAD12, bazbarCB2, bazbarCD12, foobuzAD1, bazbuzAB12},
			bySpiffeID:            makeID("bar"),
			byFederatesWith:       byFederatesWith(datastore.Exact, "spiffe://federated1.test", "spiffe://federated2.test"),
			expectEntriesOut:      []*common.RegistrationEntry{foobarAD12, foobarCD12, bazbarAD12, bazbarCD12},
			expectPagedTokensIn:   []string{"", "2", "4", "7", "9"},
			expectPagedEntriesOut: [][]*common.RegistrationEntry{{foobarAD12}, {foobarCD12}, {bazbarAD12}, {bazbarCD12}, {}},
		},
		{
			test:                  "by SPIFFE ID and federatesWith subset no results",
			entries:               []*common.RegistrationEntry{foobarAB1, foobarAD12, foobarCB2, foobarCD12, zizzazX, bazbarAB1, bazbarAD12, bazbarCB2, bazbarCD12, foobuzAD1, bazbuzAB12},
			bySpiffeID:            makeID("buz"),
			byFederatesWith:       byFederatesWith(datastore.Subset, "spiffe://federated2.test", "spiffe://federated3.test"),
			expectEntriesOut:      []*common.RegistrationEntry{},
			expectPagedTokensIn:   []string{""},
			expectPagedEntriesOut: [][]*common.RegistrationEntry{{}},
		},
		{
			test:                  "by SPIFFE ID and federatesWith match any",
			entries:               []*common.RegistrationEntry{foobarAB1, foobarAD12, foobarCB2, foobarCD12, zizzazX, bazbarAB1, bazbarAD12, bazbarCB2, bazbarCD12, foobuzAD1, bazbuzAB12},
			bySpiffeID:            makeID("bar"),
			byFederatesWith:       byFederatesWith(datastore.MatchAny, "spiffe://federated1.test"),
			expectEntriesOut:      []*common.RegistrationEntry{foobarAB1, foobarAD12, foobarCD12, bazbarAB1, bazbarAD12, bazbarCD12},
			expectPagedTokensIn:   []string{"", "1", "2", "4", "6", "7", "9"},
			expectPagedEntriesOut: [][]*common.RegistrationEntry{{foobarAB1}, {foobarAD12}, {foobarCD12}, {bazbarAB1}, {bazbarAD12}, {bazbarCD12}, {}},
		},
		{
			test:                  "by SPIFFE ID and federatesWith many match any",
			entries:               []*common.RegistrationEntry{foobarAB1, foobarAD12, foobarCB2, foobarCD12, zizzazX, bazbarAB1, bazbarAD12, bazbarCB2, bazbarCD12, foobuzAD1, bazbuzAB12},
			bySpiffeID:            makeID("bar"),
			byFederatesWith:       byFederatesWith(datastore.MatchAny, "spiffe://federated1.test", "spiffe://federated2.test"),
			expectEntriesOut:      []*common.RegistrationEntry{foobarAB1, foobarAD12, foobarCB2, foobarCD12, bazbarAB1, bazbarAD12, bazbarCB2, bazbarCD12},
			expectPagedTokensIn:   []string{"", "1", "2", "3", "4", "6", "7", "8", "9"},
			expectPagedEntriesOut: [][]*common.RegistrationEntry{{foobarAB1}, {foobarAD12}, {foobarCB2}, {foobarCD12}, {bazbarAB1}, {bazbarAD12}, {bazbarCB2}, {bazbarCD12}, {}},
		},
		{
			test:                  "by SPIFFE ID and federatesWith match any no results",
			entries:               []*common.RegistrationEntry{foobarAB1, foobarAD12, foobarCB2, foobarCD12, zizzazX, bazbarAB1, bazbarAD12, bazbarCB2, bazbarCD12, foobuzAD1, bazbuzAB12},
			bySpiffeID:            makeID("buz"),
			byFederatesWith:       byFederatesWith(datastore.MatchAny, "spiffe://federated3.test"),
			expectEntriesOut:      []*common.RegistrationEntry{},
			expectPagedTokensIn:   []string{""},
			expectPagedEntriesOut: [][]*common.RegistrationEntry{{}},
		},
		{
			test:                  "by SPIFFE ID and federatesWith superset",
			entries:               []*common.RegistrationEntry{foobarAB1, foobarAD12, foobarCB2, foobarCD12, zizzazX, bazbarAB1, bazbarAD12, bazbarCB2, bazbarCD12, foobuzAD1, bazbuzAB12},
			bySpiffeID:            makeID("bar"),
			byFederatesWith:       byFederatesWith(datastore.Superset, "spiffe://federated1.test"),
			expectEntriesOut:      []*common.RegistrationEntry{foobarAB1, foobarAD12, foobarCD12, bazbarAB1, bazbarAD12, bazbarCD12},
			expectPagedTokensIn:   []string{"", "1", "2", "4", "6", "7", "9"},
			expectPagedEntriesOut: [][]*common.RegistrationEntry{{foobarAB1}, {foobarAD12}, {foobarCD12}, {bazbarAB1}, {bazbarAD12}, {bazbarCD12}, {}},
		},
		{
			test:                  "by SPIFFE ID and federatesWith many superset",
			entries:               []*common.RegistrationEntry{foobarAB1, foobarAD12, foobarCB2, foobarCD12, zizzazX, bazbarAB1, bazbarAD12, bazbarCB2, bazbarCD12, foobuzAD1, bazbuzAB12},
			bySpiffeID:            makeID("bar"),
			byFederatesWith:       byFederatesWith(datastore.Superset, "spiffe://federated1.test", "spiffe://federated2.test"),
			expectEntriesOut:      []*common.RegistrationEntry{foobarAD12, foobarCD12, bazbarAD12, bazbarCD12},
			expectPagedTokensIn:   []string{"", "2", "4", "7", "9"},
			expectPagedEntriesOut: [][]*common.RegistrationEntry{{foobarAD12}, {foobarCD12}, {bazbarAD12}, {bazbarCD12}, {}},
		},
		{
			test:                  "by SPIFFE ID and federatesWith superset no results",
			entries:               []*common.RegistrationEntry{foobarAB1, foobarAD12, foobarCB2, foobarCD12, zizzazX, bazbarAB1, bazbarAD12, bazbarCB2, bazbarCD12, foobuzAD1, bazbuzAB12},
			bySpiffeID:            makeID("buz"),
			byFederatesWith:       byFederatesWith(datastore.Superset, "spiffe://federated2.test", "spiffe://federated3.test"),
			expectEntriesOut:      []*common.RegistrationEntry{},
			expectPagedTokensIn:   []string{""},
			expectPagedEntriesOut: [][]*common.RegistrationEntry{{}},
		},
		// Make sure ByFedaratesWith and BySelectors can be used together
		{
			test:                  "by Parent ID, federatesWith and selectors",
			entries:               []*common.RegistrationEntry{foobarAB1, foobarAD12, foobarCB2, foobarCD12, zizzazX, bazbarAB1, bazbarAD12, bazbarCB2, bazbarCD12},
			byParentID:            makeID("foo"),
			byFederatesWith:       byFederatesWith(datastore.Subset, "spiffe://federated1.test", "spiffe://federated2.test"),
			bySelectors:           bySelectors(datastore.Subset, "A", "D"),
			expectEntriesOut:      []*common.RegistrationEntry{foobarAD12},
			expectPagedTokensIn:   []string{"", "2"},
			expectPagedEntriesOut: [][]*common.RegistrationEntry{{foobarAD12}, {}},
		},
	} {
		tt := tt
		for _, withPagination := range []bool{true, false} {
			name := tt.test
			if withPagination {
				name += " with pagination"
			} else {
				name += " without pagination"
			}
			if dataConsistency == datastore.TolerateStale {
				name += " read-only"
			}
			s.T().Run(name, func(t *testing.T) {
				s.ds = s.newPlugin()
				defer s.ds.closeDB()

				s.createBundle("spiffe://federated1.test")
				s.createBundle("spiffe://federated2.test")
				s.createBundle("spiffe://federated3.test")

				// Create entries for the test. For convenience, map the actual
				// entry ID to the "test" entry ID, so we can easily pinpoint
				// which entries were unexpectedly missing or included in the
				// listing.
				entryIDMap := map[string]string{}
				for _, entryIn := range tt.entries {
					entryOut := s.createRegistrationEntry(entryIn)
					entryIDMap[entryOut.EntryId] = entryIn.EntryId
				}

				// Optionally sleep to give time for the entries to propagate to
				// the replicas.
				if dataConsistency == datastore.TolerateStale && s.readOnlyDelay > 0 {
					time.Sleep(s.readOnlyDelay)
				}

				var pagination *datastore.Pagination
				if withPagination {
					pagination = &datastore.Pagination{
						PageSize: tt.pageSize,
					}
					if pagination.PageSize == 0 {
						pagination.PageSize = 1
					}
				}

				var tokensIn []string
				var actualIDsOut [][]string
				req := &datastore.ListRegistrationEntriesRequest{
					Pagination:      pagination,
					ByParentID:      tt.byParentID,
					BySpiffeID:      tt.bySpiffeID,
					BySelectors:     tt.bySelectors,
					ByFederatesWith: tt.byFederatesWith,
				}

				for i := 0; ; i++ {
					// Don't loop forever if there is a bug
					if i > len(tt.entries) {
						require.FailNowf(t, "Exhausted paging limit in test", "tokens=%q spiffeids=%q", tokensIn, actualIDsOut)
					}
					if req.Pagination != nil {
						tokensIn = append(tokensIn, req.Pagination.Token)
					}
					resp, err := s.ds.ListRegistrationEntries(ctx, req)
					require.NoError(t, err)
					require.NotNil(t, resp)
					if withPagination {
						require.NotNil(t, resp.Pagination, "response missing pagination")
						assert.Equal(t, req.Pagination.PageSize, resp.Pagination.PageSize, "response page size did not match request")
					} else {
						assert.Nil(t, resp.Pagination, "response has pagination")
					}

					var idSet []string
					for _, entry := range resp.Entries {
						entryID, ok := entryIDMap[entry.EntryId]
						require.True(t, ok, "entry with id %q was not created by this test", entry.EntryId)
						idSet = append(idSet, entryID)
					}
					actualIDsOut = append(actualIDsOut, idSet)

					if resp.Pagination == nil || resp.Pagination.Token == "" {
						break
					}
					req.Pagination = resp.Pagination
				}

				expectEntriesOut := tt.expectPagedEntriesOut
				if !withPagination {
					expectEntriesOut = [][]*common.RegistrationEntry{tt.expectEntriesOut}
				}

				var expectIDsOut [][]string
				for _, entrySet := range expectEntriesOut {
					var idSet []string
					for _, entry := range entrySet {
						idSet = append(idSet, entry.EntryId)
					}
					expectIDsOut = append(expectIDsOut, idSet)
				}

				if withPagination {
					assert.Equal(t, tt.expectPagedTokensIn, tokensIn, "unexpected request tokens")
				} else {
					assert.Empty(t, tokensIn, "unexpected request tokens")
				}
				assert.Equal(t, expectIDsOut, actualIDsOut, "unexpected response entries")
			})
		}
	}
}

func (s *PluginSuite) TestListRegistrationEntriesWhenCruftRowsExist() {
	_, err := s.ds.CreateRegistrationEntry(ctx, &common.RegistrationEntry{
		Selectors: []*common.Selector{
			{Type: "TYPE", Value: "VALUE"},
		},
		SpiffeId: "SpiffeId",
		ParentId: "ParentId",
		DnsNames: []string{
			"abcd.efg",
			"somehost",
		},
	})
	s.Require().NoError(err)

	// This is gross. Since the bug that left selectors around has been fixed
	// (#1191), I'm not sure how else to test this other than just sneaking in
	// there and removing the registered_entries row.
	res, err := s.ds.db.raw.Exec("DELETE FROM registered_entries")
	s.Require().NoError(err)
	rowsAffected, err := res.RowsAffected()
	s.Require().NoError(err)
	s.Require().Equal(int64(1), rowsAffected)

	// Assert that no rows are returned.
	resp, err := s.ds.ListRegistrationEntries(ctx, &datastore.ListRegistrationEntriesRequest{})
	s.Require().NoError(err)
	s.Require().Empty(resp.Entries)
}

func (s *PluginSuite) TestUpdateRegistrationEntry() {
	entry := s.createRegistrationEntry(&common.RegistrationEntry{
		Selectors: []*common.Selector{
			{Type: "Type1", Value: "Value1"},
			{Type: "Type2", Value: "Value2"},
			{Type: "Type3", Value: "Value3"},
		},
		SpiffeId: "spiffe://example.org/foo",
		ParentId: "spiffe://example.org/bar",
		Ttl:      1,
	})

	entry.Ttl = 2
	entry.Admin = true
	entry.Downstream = true

	updatedRegistrationEntry, err := s.ds.UpdateRegistrationEntry(ctx, entry, nil)
	s.Require().NoError(err)
	// Verify output has expected values
	s.Require().Equal(int32(2), entry.Ttl)
	s.Require().True(entry.Admin)
	s.Require().True(entry.Downstream)

	registrationEntry, err := s.ds.FetchRegistrationEntry(ctx, entry.EntryId)
	s.Require().NoError(err)
	s.Require().NotNil(registrationEntry)
	s.RequireProtoEqual(updatedRegistrationEntry, registrationEntry)

	entry.EntryId = "badid"
	_, err = s.ds.UpdateRegistrationEntry(ctx, entry, nil)
	s.RequireGRPCStatus(err, codes.NotFound, _notFoundErrMsg)
}

func (s *PluginSuite) TestUpdateRegistrationEntryWithStoreSvid() {
	entry := s.createRegistrationEntry(&common.RegistrationEntry{
		Selectors: []*common.Selector{
			{Type: "Type1", Value: "Value1"},
			{Type: "Type1", Value: "Value2"},
			{Type: "Type1", Value: "Value3"},
		},
		SpiffeId: "spiffe://example.org/foo",
		ParentId: "spiffe://example.org/bar",
		Ttl:      1,
	})

	entry.StoreSvid = true

	updateRegistrationEntry, err := s.ds.UpdateRegistrationEntry(ctx, entry, nil)
	s.Require().NoError(err)
	s.Require().NotNil(updateRegistrationEntry)
	// Verify output has expected values
	s.Require().True(entry.StoreSvid)

	fetchRegistrationEntry, err := s.ds.FetchRegistrationEntry(ctx, entry.EntryId)
	s.Require().NoError(err)
	s.RequireProtoEqual(updateRegistrationEntry, fetchRegistrationEntry)

	// Update with invalid selectors
	entry.Selectors = []*common.Selector{
		{Type: "Type1", Value: "Value1"},
		{Type: "Type1", Value: "Value2"},
		{Type: "Type2", Value: "Value3"},
	}
	resp, err := s.ds.UpdateRegistrationEntry(ctx, entry, nil)
	s.Require().Nil(resp)
	s.Require().EqualError(err, "rpc error: code = Unknown desc = datastore-sql: invalid registration entry: selector types must be the same when store SVID is enabled")
}

func (s *PluginSuite) TestUpdateRegistrationEntryWithMask() {
	// There are 9 fields in a registration entry. Of these, 3 have some validation in the SQL
	// layer. In this test, we update each of the 9 fields and make sure update works, and also check
	// with the mask value false to make sure nothing changes. For the 3 fields that have validation
	// we try with good data, bad data, and with or without a mask (so 4 cases each.)

	// Note that most of the input validation is done in the API layer and has more extensive tests there.
	oldEntry := &common.RegistrationEntry{
		ParentId:      "spiffe://example.org/oldParentId",
		SpiffeId:      "spiffe://example.org/oldSpiffeId",
		Ttl:           1000,
		Selectors:     []*common.Selector{{Type: "Type1", Value: "Value1"}},
		FederatesWith: []string{"spiffe://dom1.org"},
		Admin:         false,
		EntryExpiry:   1000,
		DnsNames:      []string{"dns1"},
		Downstream:    false,
		StoreSvid:     false,
	}
	newEntry := &common.RegistrationEntry{
		ParentId:      "spiffe://example.org/oldParentId",
		SpiffeId:      "spiffe://example.org/newSpiffeId",
		Ttl:           1000,
		Selectors:     []*common.Selector{{Type: "Type2", Value: "Value2"}},
		FederatesWith: []string{"spiffe://dom2.org"},
		Admin:         false,
		EntryExpiry:   1000,
		DnsNames:      []string{"dns2"},
		Downstream:    false,
		StoreSvid:     false,
	}
	badEntry := &common.RegistrationEntry{
		ParentId:      "not a good parent id",
		SpiffeId:      "",
		Ttl:           -1000,
		Selectors:     []*common.Selector{},
		FederatesWith: []string{"invalid federated bundle"},
		Admin:         false,
		EntryExpiry:   -2000,
		DnsNames:      []string{"this is a bad domain name "},
		Downstream:    false,
	}
	// Needed for the FederatesWith field to work
	s.createBundle("spiffe://dom1.org")
	s.createBundle("spiffe://dom2.org")

	var id string
	for _, testcase := range []struct {
		name   string
		mask   *common.RegistrationEntryMask
		update func(*common.RegistrationEntry)
		result func(*common.RegistrationEntry)
		err    error
	}{ // SPIFFE ID FIELD -- this field is validated so we check with good and bad data
		{name: "Update Spiffe ID, Good Data, Mask True",
			mask:   &common.RegistrationEntryMask{SpiffeId: true},
			update: func(e *common.RegistrationEntry) { e.SpiffeId = newEntry.SpiffeId },
			result: func(e *common.RegistrationEntry) { e.SpiffeId = newEntry.SpiffeId }},
		{name: "Update Spiffe ID, Good Data, Mask False",
			mask:   &common.RegistrationEntryMask{SpiffeId: false},
			update: func(e *common.RegistrationEntry) { e.SpiffeId = newEntry.SpiffeId },
			result: func(e *common.RegistrationEntry) {}},
		{name: "Update Spiffe ID, Bad Data, Mask True",
			mask:   &common.RegistrationEntryMask{SpiffeId: true},
			update: func(e *common.RegistrationEntry) { e.SpiffeId = badEntry.SpiffeId },
			err:    errors.New("invalid registration entry: missing SPIFFE ID")},
		{name: "Update Spiffe ID, Bad Data, Mask False",
			mask:   &common.RegistrationEntryMask{SpiffeId: false},
			update: func(e *common.RegistrationEntry) { e.SpiffeId = badEntry.SpiffeId },
			result: func(e *common.RegistrationEntry) {}},
		// PARENT ID FIELD -- This field isn't validated so we just check with good data
		{name: "Update Parent ID, Good Data, Mask True",
			mask:   &common.RegistrationEntryMask{ParentId: true},
			update: func(e *common.RegistrationEntry) { e.ParentId = newEntry.ParentId },
			result: func(e *common.RegistrationEntry) { e.ParentId = newEntry.ParentId }},
		{name: "Update Parent ID, Good Data, Mask False",
			mask:   &common.RegistrationEntryMask{ParentId: false},
			update: func(e *common.RegistrationEntry) { e.ParentId = newEntry.ParentId },
			result: func(e *common.RegistrationEntry) {}},
		// TTL FIELD -- This field is validated so we check with good and bad data
		{name: "Update TTL, Good Data, Mask True",
			mask:   &common.RegistrationEntryMask{Ttl: true},
			update: func(e *common.RegistrationEntry) { e.Ttl = newEntry.Ttl },
			result: func(e *common.RegistrationEntry) { e.Ttl = newEntry.Ttl }},
		{name: "Update TTL, Good Data, Mask False",
			mask:   &common.RegistrationEntryMask{Ttl: false},
			update: func(e *common.RegistrationEntry) { e.Ttl = badEntry.Ttl },
			result: func(e *common.RegistrationEntry) {}},
		{name: "Update TTL, Bad Data, Mask True",
			mask:   &common.RegistrationEntryMask{Ttl: true},
			update: func(e *common.RegistrationEntry) { e.Ttl = badEntry.Ttl },
			err:    errors.New("invalid registration entry: TTL is not set")},
		{name: "Update TTL, Bad Data, Mask False",
			mask:   &common.RegistrationEntryMask{Ttl: false},
			update: func(e *common.RegistrationEntry) { e.Ttl = badEntry.Ttl },
			result: func(e *common.RegistrationEntry) {}},
		// SELECTORS FIELD -- This field is validated so we check with good and bad data
		{name: "Update Selectors, Good Data, Mask True",
			mask:   &common.RegistrationEntryMask{Selectors: true},
			update: func(e *common.RegistrationEntry) { e.Selectors = newEntry.Selectors },
			result: func(e *common.RegistrationEntry) { e.Selectors = newEntry.Selectors }},
		{name: "Update Selectors, Good Data, Mask False",
			mask:   &common.RegistrationEntryMask{Selectors: false},
			update: func(e *common.RegistrationEntry) { e.Selectors = badEntry.Selectors },
			result: func(e *common.RegistrationEntry) {}},
		{name: "Update Selectors, Bad Data, Mask True",
			mask:   &common.RegistrationEntryMask{Selectors: false},
			update: func(e *common.RegistrationEntry) { e.Selectors = badEntry.Selectors },
			err:    errors.New("invalid registration entry: missing selector list")},
		{name: "Update Selectors, Bad Data, Mask False",
			mask:   &common.RegistrationEntryMask{Selectors: false},
			update: func(e *common.RegistrationEntry) { e.Selectors = badEntry.Selectors },
			result: func(e *common.RegistrationEntry) {}},
		// FEDERATESWITH FIELD -- This field isn't validated so we just check with good data
		{name: "Update FederatesWith, Good Data, Mask True",
			mask:   &common.RegistrationEntryMask{FederatesWith: true},
			update: func(e *common.RegistrationEntry) { e.FederatesWith = newEntry.FederatesWith },
			result: func(e *common.RegistrationEntry) { e.FederatesWith = newEntry.FederatesWith }},
		{name: "Update FederatesWith Good Data, Mask False",
			mask:   &common.RegistrationEntryMask{FederatesWith: false},
			update: func(e *common.RegistrationEntry) { e.FederatesWith = newEntry.FederatesWith },
			result: func(e *common.RegistrationEntry) {}},
		// ADMIN FIELD -- This field isn't validated so we just check with good data
		{name: "Update Admin, Good Data, Mask True",
			mask:   &common.RegistrationEntryMask{Admin: true},
			update: func(e *common.RegistrationEntry) { e.Admin = newEntry.Admin },
			result: func(e *common.RegistrationEntry) { e.Admin = newEntry.Admin }},
		{name: "Update Admin, Good Data, Mask False",
			mask:   &common.RegistrationEntryMask{Admin: false},
			update: func(e *common.RegistrationEntry) { e.Admin = newEntry.Admin },
			result: func(e *common.RegistrationEntry) {}},

		// STORESVID FIELD -- This field isn't validated so we just check with good data
		{name: "Update StoreSvid, Good Data, Mask True",
			mask:   &common.RegistrationEntryMask{StoreSvid: true},
			update: func(e *common.RegistrationEntry) { e.StoreSvid = newEntry.StoreSvid },
			result: func(e *common.RegistrationEntry) { e.StoreSvid = newEntry.StoreSvid }},
		{name: "Update StoreSvid, Good Data, Mask False",
			mask:   &common.RegistrationEntryMask{Admin: false},
			update: func(e *common.RegistrationEntry) { e.StoreSvid = newEntry.StoreSvid },
			result: func(e *common.RegistrationEntry) {}},
		{name: "Update StoreSvid, Invalid selectors, Mask True",
			mask: &common.RegistrationEntryMask{StoreSvid: true, Selectors: true},
			update: func(e *common.RegistrationEntry) {
				e.StoreSvid = newEntry.StoreSvid
				e.Selectors = []*common.Selector{
					{Type: "Type1", Value: "Value1"},
					{Type: "Type2", Value: "Value2"},
				}
			},
			err: sqlError.New("invalid registration entry: selector types must be the same when store SVID is enabled"),
		},

		// ENTRYEXPIRY FIELD -- This field isn't validated so we just check with good data
		{name: "Update EntryExpiry, Good Data, Mask True",
			mask:   &common.RegistrationEntryMask{EntryExpiry: true},
			update: func(e *common.RegistrationEntry) { e.EntryExpiry = newEntry.EntryExpiry },
			result: func(e *common.RegistrationEntry) { e.EntryExpiry = newEntry.EntryExpiry }},
		{name: "Update EntryExpiry, Good Data, Mask False",
			mask:   &common.RegistrationEntryMask{EntryExpiry: false},
			update: func(e *common.RegistrationEntry) { e.EntryExpiry = newEntry.EntryExpiry },
			result: func(e *common.RegistrationEntry) {}},
		// DNSNAMES FIELD -- This field isn't validated so we just check with good data
		{name: "Update DnsNames, Good Data, Mask True",
			mask:   &common.RegistrationEntryMask{DnsNames: true},
			update: func(e *common.RegistrationEntry) { e.DnsNames = newEntry.DnsNames },
			result: func(e *common.RegistrationEntry) { e.DnsNames = newEntry.DnsNames }},
		{name: "Update DnsNames, Good Data, Mask False",
			mask:   &common.RegistrationEntryMask{DnsNames: false},
			update: func(e *common.RegistrationEntry) { e.DnsNames = newEntry.DnsNames },
			result: func(e *common.RegistrationEntry) {}},
		// DOWNSTREAM FIELD -- This field isn't validated so we just check with good data
		{name: "Update DnsNames, Good Data, Mask True",
			mask:   &common.RegistrationEntryMask{Downstream: true},
			update: func(e *common.RegistrationEntry) { e.Downstream = newEntry.Downstream },
			result: func(e *common.RegistrationEntry) { e.Downstream = newEntry.Downstream }},
		{name: "Update DnsNames, Good Data, Mask False",
			mask:   &common.RegistrationEntryMask{Downstream: false},
			update: func(e *common.RegistrationEntry) { e.Downstream = newEntry.Downstream },
			result: func(e *common.RegistrationEntry) {}},
		// This should update all fields
		{name: "Test With Nil Mask",
			mask:   nil,
			update: func(e *common.RegistrationEntry) { proto.Merge(e, oldEntry) },
			result: func(e *common.RegistrationEntry) {}},
	} {
		tt := testcase
		s.Run(tt.name, func() {
			if id != "" {
				s.deleteRegistrationEntry(id)
			}
			registrationEntry := s.createRegistrationEntry(oldEntry)
			id = registrationEntry.EntryId

			updateEntry := &common.RegistrationEntry{}
			tt.update(updateEntry)
			updateEntry.EntryId = id
			updatedRegistrationEntry, err := s.ds.UpdateRegistrationEntry(ctx, updateEntry, tt.mask)

			if tt.err != nil {
				s.Require().Error(tt.err)
				return
			}

			s.Require().NoError(err)
			expectedResult := proto.Clone(oldEntry).(*common.RegistrationEntry)
			tt.result(expectedResult)
			expectedResult.EntryId = id
			expectedResult.RevisionNumber++
			s.RequireProtoEqual(expectedResult, updatedRegistrationEntry)

			// Fetch and check the results match expectations
			registrationEntry, err = s.ds.FetchRegistrationEntry(ctx, id)
			s.Require().NoError(err)
			s.Require().NotNil(registrationEntry)

			s.RequireProtoEqual(expectedResult, registrationEntry)
		})
	}
}

func (s *PluginSuite) TestDeleteRegistrationEntry() {
	// delete non-existing
	_, err := s.ds.DeleteRegistrationEntry(ctx, "badid")
	s.RequireGRPCStatus(err, codes.NotFound, _notFoundErrMsg)

	entry1 := s.createRegistrationEntry(&common.RegistrationEntry{
		Selectors: []*common.Selector{
			{Type: "Type1", Value: "Value1"},
			{Type: "Type2", Value: "Value2"},
			{Type: "Type3", Value: "Value3"},
		},
		SpiffeId: "spiffe://example.org/foo",
		ParentId: "spiffe://example.org/bar",
		Ttl:      1,
	})

	s.createRegistrationEntry(&common.RegistrationEntry{
		Selectors: []*common.Selector{
			{Type: "Type3", Value: "Value3"},
			{Type: "Type4", Value: "Value4"},
			{Type: "Type5", Value: "Value5"},
		},
		SpiffeId: "spiffe://example.org/baz",
		ParentId: "spiffe://example.org/bat",
		Ttl:      2,
	})

	// We have two registration entries
	entriesResp, err := s.ds.ListRegistrationEntries(ctx, &datastore.ListRegistrationEntriesRequest{})
	s.Require().NoError(err)
	s.Require().Len(entriesResp.Entries, 2)

	// Make sure we deleted the right one
	deletedEntry, err := s.ds.DeleteRegistrationEntry(ctx, entry1.EntryId)
	s.Require().NoError(err)
	s.Require().Equal(entry1, deletedEntry)

	// Make sure we have now only one registration entry
	entriesResp, err = s.ds.ListRegistrationEntries(ctx, &datastore.ListRegistrationEntriesRequest{})
	s.Require().NoError(err)
	s.Require().Len(entriesResp.Entries, 1)

	// Delete again must fails with Not Found
	deletedEntry, err = s.ds.DeleteRegistrationEntry(ctx, entry1.EntryId)
	s.Require().EqualError(err, "rpc error: code = NotFound desc = datastore-sql: record not found")
	s.Require().Nil(deletedEntry)
}

func (s *PluginSuite) TestListParentIDEntries() {
	allEntries := make([]*common.RegistrationEntry, 0)
	s.getTestDataFromJSONFile(filepath.Join("testdata", "entries.json"), &allEntries)
	tests := []struct {
		name                string
		registrationEntries []*common.RegistrationEntry
		parentID            string
		expectedList        []*common.RegistrationEntry
	}{
		{

			name:                "test_parentID_found",
			registrationEntries: allEntries,
			parentID:            "spiffe://parent",
			expectedList:        allEntries[:2],
		},
		{
			name:                "test_parentID_notfound",
			registrationEntries: allEntries,
			parentID:            "spiffe://imnoparent",
			expectedList:        nil,
		},
	}
	for _, test := range tests {
		test := test
		s.T().Run(test.name, func(t *testing.T) {
			ds := s.newPlugin()
			defer ds.closeDB()
			for _, entry := range test.registrationEntries {
				registrationEntry, err := ds.CreateRegistrationEntry(ctx, entry)
				require.NoError(t, err)
				require.NotNil(t, registrationEntry)
				entry.EntryId = registrationEntry.EntryId
			}
			result, err := ds.ListRegistrationEntries(ctx, &datastore.ListRegistrationEntriesRequest{
				ByParentID: test.parentID,
			})
			require.NoError(t, err)
			spiretest.RequireProtoListEqual(t, test.expectedList, result.Entries)
		})
	}
}

func (s *PluginSuite) TestListSelectorEntries() {
	allEntries := make([]*common.RegistrationEntry, 0)
	s.getTestDataFromJSONFile(filepath.Join("testdata", "entries.json"), &allEntries)
	tests := []struct {
		name                string
		registrationEntries []*common.RegistrationEntry
		selectors           []*common.Selector
		expectedList        []*common.RegistrationEntry
	}{
		{
			name:                "entries_by_selector_found",
			registrationEntries: allEntries,
			selectors: []*common.Selector{
				{Type: "a", Value: "1"},
				{Type: "b", Value: "2"},
				{Type: "c", Value: "3"},
			},
			expectedList: []*common.RegistrationEntry{allEntries[0]},
		},
		{
			name:                "entries_by_selector_not_found",
			registrationEntries: allEntries,
			selectors: []*common.Selector{
				{Type: "e", Value: "0"},
			},
			expectedList: nil,
		},
	}
	for _, test := range tests {
		test := test
		s.T().Run(test.name, func(t *testing.T) {
			ds := s.newPlugin()
			defer ds.closeDB()
			for _, entry := range test.registrationEntries {
				registrationEntry, err := ds.CreateRegistrationEntry(ctx, entry)
				require.NoError(t, err)
				require.NotNil(t, registrationEntry)
				entry.EntryId = registrationEntry.EntryId
			}
			result, err := ds.ListRegistrationEntries(ctx, &datastore.ListRegistrationEntriesRequest{
				BySelectors: &datastore.BySelectors{
					Selectors: test.selectors,
					Match:     datastore.Exact,
				},
			})
			require.NoError(t, err)
			spiretest.RequireProtoListEqual(t, test.expectedList, result.Entries)
		})
	}
}

func (s *PluginSuite) TestListEntriesBySelectorSubset() {
	allEntries := make([]*common.RegistrationEntry, 0)
	s.getTestDataFromJSONFile(filepath.Join("testdata", "entries.json"), &allEntries)
	tests := []struct {
		name                string
		registrationEntries []*common.RegistrationEntry
		selectors           []*common.Selector
		expectedList        []*common.RegistrationEntry
	}{
		{
			name:                "test1",
			registrationEntries: allEntries,
			selectors: []*common.Selector{
				{Type: "a", Value: "1"},
				{Type: "b", Value: "2"},
				{Type: "c", Value: "3"},
			},
			expectedList: []*common.RegistrationEntry{
				allEntries[0],
				allEntries[1],
				allEntries[2],
			},
		},
		{
			name:                "test2",
			registrationEntries: allEntries,
			selectors: []*common.Selector{
				{Type: "d", Value: "4"},
			},
			expectedList: nil,
		},
	}
	for _, test := range tests {
		test := test
		s.T().Run(test.name, func(t *testing.T) {
			ds := s.newPlugin()
			defer ds.closeDB()
			for _, entry := range test.registrationEntries {
				registrationEntry, err := ds.CreateRegistrationEntry(ctx, entry)
				require.NoError(t, err)
				require.NotNil(t, registrationEntry)
				entry.EntryId = registrationEntry.EntryId
			}
			result, err := ds.ListRegistrationEntries(ctx, &datastore.ListRegistrationEntriesRequest{
				BySelectors: &datastore.BySelectors{
					Selectors: test.selectors,
					Match:     datastore.Subset,
				},
			})
			require.NoError(t, err)
			util.SortRegistrationEntries(test.expectedList)
			util.SortRegistrationEntries(result.Entries)
			s.RequireProtoListEqual(test.expectedList, result.Entries)
		})
	}
}

func (s *PluginSuite) TestListSelectorEntriesSuperset() {
	allEntries := make([]*common.RegistrationEntry, 0)
	s.getTestDataFromJSONFile(filepath.Join("testdata", "entries.json"), &allEntries)
	tests := []struct {
		name                string
		registrationEntries []*common.RegistrationEntry
		selectors           []*common.Selector
		expectedList        []*common.RegistrationEntry
	}{
		{
			name:                "entries_by_selector_found",
			registrationEntries: allEntries,
			selectors: []*common.Selector{
				{Type: "a", Value: "1"},
				{Type: "c", Value: "3"},
			},
			expectedList: []*common.RegistrationEntry{
				allEntries[0],
				allEntries[3],
			},
		},
		{
			name:                "entries_by_selector_not_found",
			registrationEntries: allEntries,
			selectors: []*common.Selector{
				{Type: "e", Value: "0"},
			},
			expectedList: nil,
		},
	}
	for _, test := range tests {
		test := test
		s.T().Run(test.name, func(t *testing.T) {
			ds := s.newPlugin()
			defer ds.closeDB()
			for _, entry := range test.registrationEntries {
				registrationEntry, err := ds.CreateRegistrationEntry(ctx, entry)
				require.NoError(t, err)
				require.NotNil(t, registrationEntry)
				entry.EntryId = registrationEntry.EntryId
			}
			result, err := ds.ListRegistrationEntries(ctx, &datastore.ListRegistrationEntriesRequest{
				BySelectors: &datastore.BySelectors{
					Selectors: test.selectors,
					Match:     datastore.Superset,
				},
			})
			require.NoError(t, err)
			spiretest.RequireProtoListEqual(t, test.expectedList, result.Entries)
		})
	}
}

func (s *PluginSuite) TestListEntriesBySelectorMatchAny() {
	allEntries := make([]*common.RegistrationEntry, 0)
	s.getTestDataFromJSONFile(filepath.Join("testdata", "entries.json"), &allEntries)
	tests := []struct {
		name                string
		registrationEntries []*common.RegistrationEntry
		selectors           []*common.Selector
		expectedList        []*common.RegistrationEntry
	}{
		{
			name:                "multiple selectors",
			registrationEntries: allEntries,
			selectors: []*common.Selector{
				{Type: "c", Value: "3"},
				{Type: "d", Value: "4"},
			},
			expectedList: []*common.RegistrationEntry{
				allEntries[0],
				allEntries[2],
				allEntries[3],
				allEntries[4],
			},
		},
		{
			name:                "single selector",
			registrationEntries: allEntries,
			selectors: []*common.Selector{
				{Type: "d", Value: "4"},
			},
			expectedList: []*common.RegistrationEntry{
				allEntries[3],
				allEntries[4],
			},
		},
		{
			name:                "no match",
			registrationEntries: allEntries,
			selectors: []*common.Selector{
				{Type: "e", Value: "5"},
			},
			expectedList: nil,
		},
	}
	for _, test := range tests {
		test := test
		s.T().Run(test.name, func(t *testing.T) {
			ds := s.newPlugin()
			defer ds.closeDB()
			for _, entry := range test.registrationEntries {
				registrationEntry, err := ds.CreateRegistrationEntry(ctx, entry)
				require.NoError(t, err)
				require.NotNil(t, registrationEntry)
				entry.EntryId = registrationEntry.EntryId
			}
			result, err := ds.ListRegistrationEntries(ctx, &datastore.ListRegistrationEntriesRequest{
				BySelectors: &datastore.BySelectors{
					Selectors: test.selectors,
					Match:     datastore.MatchAny,
				},
			})
			require.NoError(t, err)
			util.SortRegistrationEntries(test.expectedList)
			util.SortRegistrationEntries(result.Entries)
			s.RequireProtoListEqual(test.expectedList, result.Entries)
		})
	}
}

func (s *PluginSuite) TestListEntriesByFederatesWithExact() {
	allEntries := make([]*common.RegistrationEntry, 0)
	s.getTestDataFromJSONFile(filepath.Join("testdata", "entries_federates_with.json"), &allEntries)
	tests := []struct {
		name                string
		registrationEntries []*common.RegistrationEntry
		trustDomains        []string
		expectedList        []*common.RegistrationEntry
	}{
		{
			name:                "multiple selectors",
			registrationEntries: allEntries,
			trustDomains: []string{
				"spiffe://td1.org",
				"spiffe://td2.org",
				"spiffe://td3.org",
			},
			expectedList: []*common.RegistrationEntry{
				allEntries[0],
			},
		},
		{
			name:                "with a subset",
			registrationEntries: allEntries,
			trustDomains: []string{
				"spiffe://td1.org",
				"spiffe://td2.org",
			},
			expectedList: []*common.RegistrationEntry{
				allEntries[1],
			},
		},
		{
			name:                "no match",
			registrationEntries: allEntries,
			trustDomains: []string{
				"spiffe://td1.org",
			},
			expectedList: nil,
		},
	}
	for _, test := range tests {
		test := test
		s.T().Run(test.name, func(t *testing.T) {
			ds := s.newPlugin()
			defer ds.closeDB()
			createBundles(t, ds, []string{
				"spiffe://td1.org",
				"spiffe://td2.org",
				"spiffe://td3.org",
				"spiffe://td4.org",
			})

			for _, entry := range test.registrationEntries {
				registrationEntry, err := ds.CreateRegistrationEntry(ctx, entry)
				require.NoError(t, err)
				require.NotNil(t, registrationEntry)
				entry.EntryId = registrationEntry.EntryId
			}
			result, err := ds.ListRegistrationEntries(ctx, &datastore.ListRegistrationEntriesRequest{
				ByFederatesWith: &datastore.ByFederatesWith{
					TrustDomains: test.trustDomains,
					Match:        datastore.Exact,
				},
			})
			require.NoError(t, err)
			util.SortRegistrationEntries(test.expectedList)
			util.SortRegistrationEntries(result.Entries)
			spiretest.RequireProtoListEqual(t, test.expectedList, result.Entries)
		})
	}
}

func (s *PluginSuite) TestListEntriesByFederatesWithSubset() {
	allEntries := make([]*common.RegistrationEntry, 0)
	s.getTestDataFromJSONFile(filepath.Join("testdata", "entries_federates_with.json"), &allEntries)
	tests := []struct {
		name                string
		registrationEntries []*common.RegistrationEntry
		trustDomains        []string
		expectedList        []*common.RegistrationEntry
	}{
		{
			name:                "multiple selectors",
			registrationEntries: allEntries,
			trustDomains: []string{
				"spiffe://td1.org",
				"spiffe://td2.org",
				"spiffe://td3.org",
			},
			expectedList: []*common.RegistrationEntry{
				allEntries[0],
				allEntries[1],
				allEntries[2],
			},
		},
		{
			name:                "no match",
			registrationEntries: allEntries,
			trustDomains: []string{
				"spiffe://td4.org",
			},
			expectedList: nil,
		},
	}
	for _, test := range tests {
		test := test
		s.T().Run(test.name, func(t *testing.T) {
			ds := s.newPlugin()
			defer ds.closeDB()
			createBundles(t, ds, []string{
				"spiffe://td1.org",
				"spiffe://td2.org",
				"spiffe://td3.org",
				"spiffe://td4.org",
			})

			for _, entry := range test.registrationEntries {
				registrationEntry, err := ds.CreateRegistrationEntry(ctx, entry)
				require.NoError(t, err)
				require.NotNil(t, registrationEntry)
				entry.EntryId = registrationEntry.EntryId
			}
			result, err := ds.ListRegistrationEntries(ctx, &datastore.ListRegistrationEntriesRequest{
				ByFederatesWith: &datastore.ByFederatesWith{
					TrustDomains: test.trustDomains,
					Match:        datastore.Subset,
				},
			})
			require.NoError(t, err)
			util.SortRegistrationEntries(test.expectedList)
			util.SortRegistrationEntries(result.Entries)
			spiretest.RequireProtoListEqual(t, test.expectedList, result.Entries)
		})
	}
}

func (s *PluginSuite) TestListEntriesByFederatesWithMatchAny() {
	allEntries := make([]*common.RegistrationEntry, 0)
	s.getTestDataFromJSONFile(filepath.Join("testdata", "entries_federates_with.json"), &allEntries)
	tests := []struct {
		name                string
		registrationEntries []*common.RegistrationEntry
		trustDomains        []string
		expectedList        []*common.RegistrationEntry
	}{
		{
			name:                "multiple selectors",
			registrationEntries: allEntries,
			trustDomains: []string{
				"spiffe://td3.org",
				"spiffe://td4.org",
			},
			expectedList: []*common.RegistrationEntry{
				allEntries[0],
				allEntries[2],
				allEntries[3],
				allEntries[4],
			},
		},
		{
			name:                "single selector",
			registrationEntries: allEntries,
			trustDomains:        []string{"spiffe://td4.org"},
			expectedList: []*common.RegistrationEntry{
				allEntries[3],
				allEntries[4],
			},
		},
		{
			name:                "no match",
			registrationEntries: allEntries,
			trustDomains:        []string{"spiffe://td5.org"},
			expectedList:        nil,
		},
	}
	for _, test := range tests {
		test := test
		s.T().Run(test.name, func(t *testing.T) {
			ds := s.newPlugin()
			defer ds.closeDB()
			createBundles(t, ds, []string{
				"spiffe://td1.org",
				"spiffe://td2.org",
				"spiffe://td3.org",
				"spiffe://td4.org",
			})

			for _, entry := range test.registrationEntries {
				registrationEntry, err := ds.CreateRegistrationEntry(ctx, entry)
				require.NoError(t, err)
				require.NotNil(t, registrationEntry)
				entry.EntryId = registrationEntry.EntryId
			}
			result, err := ds.ListRegistrationEntries(ctx, &datastore.ListRegistrationEntriesRequest{
				ByFederatesWith: &datastore.ByFederatesWith{
					TrustDomains: test.trustDomains,
					Match:        datastore.MatchAny,
				},
			})
			require.NoError(t, err)
			util.SortRegistrationEntries(test.expectedList)
			util.SortRegistrationEntries(result.Entries)
			spiretest.RequireProtoListEqual(t, test.expectedList, result.Entries)
		})
	}
}

func (s *PluginSuite) TestListEntriesByFederatesWithSuperset() {
	allEntries := make([]*common.RegistrationEntry, 0)
	s.getTestDataFromJSONFile(filepath.Join("testdata", "entries_federates_with.json"), &allEntries)
	tests := []struct {
		name                string
		registrationEntries []*common.RegistrationEntry
		trustDomains        []string
		expectedList        []*common.RegistrationEntry
	}{
		{
			name:                "multiple selectors",
			registrationEntries: allEntries,
			trustDomains: []string{
				"spiffe://td1.org",
				"spiffe://td3.org",
			},
			expectedList: []*common.RegistrationEntry{
				allEntries[0],
				allEntries[3],
			},
		},
		{
			name:                "single selector",
			registrationEntries: allEntries,
			trustDomains:        []string{"spiffe://td3.org"},
			expectedList: []*common.RegistrationEntry{
				allEntries[0],
				allEntries[2],
				allEntries[3],
			},
		},
		{
			name:                "no match",
			registrationEntries: allEntries,
			trustDomains:        []string{"spiffe://td5.org"},
			expectedList:        nil,
		},
	}
	for _, test := range tests {
		test := test
		s.T().Run(test.name, func(t *testing.T) {
			ds := s.newPlugin()
			defer ds.closeDB()
			createBundles(t, ds, []string{
				"spiffe://td1.org",
				"spiffe://td2.org",
				"spiffe://td3.org",
				"spiffe://td4.org",
			})

			for _, entry := range test.registrationEntries {
				registrationEntry, err := ds.CreateRegistrationEntry(ctx, entry)
				require.NoError(t, err)
				require.NotNil(t, registrationEntry)
				entry.EntryId = registrationEntry.EntryId
			}
			result, err := ds.ListRegistrationEntries(ctx, &datastore.ListRegistrationEntriesRequest{
				ByFederatesWith: &datastore.ByFederatesWith{
					TrustDomains: test.trustDomains,
					Match:        datastore.Superset,
				},
			})
			require.NoError(t, err)
			util.SortRegistrationEntries(test.expectedList)
			util.SortRegistrationEntries(result.Entries)
			spiretest.RequireProtoListEqual(t, test.expectedList, result.Entries)
		})
	}
}

func (s *PluginSuite) TestRegistrationEntriesFederatesWithAgainstMissingBundle() {
	// cannot federate with a trust bundle that does not exist
	_, err := s.ds.CreateRegistrationEntry(ctx, makeFederatedRegistrationEntry())
	s.RequireErrorContains(err, `unable to find federated bundle "spiffe://otherdomain.org"`)
}

func (s *PluginSuite) TestRegistrationEntriesFederatesWithSuccess() {
	// create two bundles but only federate with one. having a second bundle
	// has the side effect of asserting that only the code only associates
	// the entry with the exact bundle referenced during creation.
	s.createBundle("spiffe://otherdomain.org")
	s.createBundle("spiffe://otherdomain2.org")

	expected := s.createRegistrationEntry(makeFederatedRegistrationEntry())
	// fetch the entry and make sure the federated trust ids come back
	actual := s.fetchRegistrationEntry(expected.EntryId)
	s.RequireProtoEqual(expected, actual)
}

func (s *PluginSuite) TestDeleteBundleRestrictedByRegistrationEntries() {
	// create the bundle and associated entry
	s.createBundle("spiffe://otherdomain.org")
	s.createRegistrationEntry(makeFederatedRegistrationEntry())

	// delete the bundle in RESTRICTED mode
	err := s.ds.DeleteBundle(context.Background(), "spiffe://otherdomain.org", datastore.Restrict)
	s.RequireErrorContains(err, "datastore-sql: cannot delete bundle; federated with 1 registration entries")
}

func (s *PluginSuite) TestDeleteBundleDeleteRegistrationEntries() {
	// create an unrelated registration entry to make sure the delete
	// operation only deletes associated registration entries.
	unrelated := s.createRegistrationEntry(&common.RegistrationEntry{
		SpiffeId:  "spiffe://example.org/foo",
		Selectors: []*common.Selector{{Type: "TYPE", Value: "VALUE"}},
	})

	// create the bundle and associated entry
	s.createBundle("spiffe://otherdomain.org")
	entry := s.createRegistrationEntry(makeFederatedRegistrationEntry())

	// delete the bundle in Delete mode
	err := s.ds.DeleteBundle(context.Background(), "spiffe://otherdomain.org", datastore.Delete)
	s.Require().NoError(err)

	// verify that the registeration entry has been deleted
	registrationEntry, err := s.ds.FetchRegistrationEntry(context.Background(), entry.EntryId)
	s.Require().NoError(err)
	s.Require().Nil(registrationEntry)

	// make sure the unrelated entry still exists
	s.fetchRegistrationEntry(unrelated.EntryId)
}

func (s *PluginSuite) TestDeleteBundleDissociateRegistrationEntries() {
	// create the bundle and associated entry
	s.createBundle("spiffe://otherdomain.org")
	entry := s.createRegistrationEntry(makeFederatedRegistrationEntry())

	// delete the bundle in DISSOCIATE mode
	err := s.ds.DeleteBundle(context.Background(), "spiffe://otherdomain.org", datastore.Dissociate)
	s.Require().NoError(err)

	// make sure the entry still exists, albeit without an associated bundle
	entry = s.fetchRegistrationEntry(entry.EntryId)
	s.Require().Empty(entry.FederatesWith)
}

func (s *PluginSuite) TestCreateJoinToken() {
	req := &datastore.JoinToken{
		Token:  "foobar",
		Expiry: time.Now().Truncate(time.Second),
	}
	err := s.ds.CreateJoinToken(ctx, req)
	s.Require().NoError(err)

	// Make sure we can't re-register
	err = s.ds.CreateJoinToken(ctx, req)
	s.NotNil(err)
}

func (s *PluginSuite) TestCreateAndFetchJoinToken() {
	now := time.Now().Truncate(time.Second)
	joinToken := &datastore.JoinToken{
		Token:  "foobar",
		Expiry: now,
	}

	err := s.ds.CreateJoinToken(ctx, joinToken)
	s.Require().NoError(err)

	res, err := s.ds.FetchJoinToken(ctx, joinToken.Token)
	s.Require().NoError(err)
	s.Equal("foobar", res.Token)
	s.Equal(now, res.Expiry)
}

func (s *PluginSuite) TestDeleteJoinToken() {
	now := time.Now().Truncate(time.Second)
	joinToken1 := &datastore.JoinToken{
		Token:  "foobar",
		Expiry: now,
	}

	err := s.ds.CreateJoinToken(ctx, joinToken1)
	s.Require().NoError(err)

	joinToken2 := &datastore.JoinToken{
		Token:  "batbaz",
		Expiry: now,
	}

	err = s.ds.CreateJoinToken(ctx, joinToken2)
	s.Require().NoError(err)

	err = s.ds.DeleteJoinToken(ctx, joinToken1.Token)
	s.Require().NoError(err)

	// Should not be able to fetch after delete
	resp, err := s.ds.FetchJoinToken(ctx, joinToken1.Token)
	s.Require().NoError(err)
	s.Nil(resp)

	// Second token should still be present
	resp, err = s.ds.FetchJoinToken(ctx, joinToken2.Token)
	s.Require().NoError(err)
	s.Equal(joinToken2, resp)
}

func (s *PluginSuite) TestPruneJoinTokens() {
	now := time.Now().Truncate(time.Second)
	joinToken := &datastore.JoinToken{
		Token:  "foobar",
		Expiry: now,
	}

	err := s.ds.CreateJoinToken(ctx, joinToken)
	s.Require().NoError(err)

	// Ensure we don't prune valid tokens, wind clock back 10s
	err = s.ds.PruneJoinTokens(ctx, now.Add(-time.Second*10))
	s.Require().NoError(err)

	resp, err := s.ds.FetchJoinToken(ctx, joinToken.Token)
	s.Require().NoError(err)
	s.Equal("foobar", resp.Token)

	// Ensure we don't prune on the exact ExpiresBefore
	err = s.ds.PruneJoinTokens(ctx, now)
	s.Require().NoError(err)

	resp, err = s.ds.FetchJoinToken(ctx, joinToken.Token)
	s.Require().NoError(err)
	s.Require().NotNil(resp, "token was unexpectedly pruned")
	s.Equal("foobar", resp.Token)

	// Ensure we prune old tokens
	err = s.ds.PruneJoinTokens(ctx, now.Add(time.Second*10))
	s.Require().NoError(err)

	resp, err = s.ds.FetchJoinToken(ctx, joinToken.Token)
	s.Require().NoError(err)
	s.Nil(resp)
}

func (s *PluginSuite) TestDeleteFederationRelationship() {
	testCases := []struct {
		name        string
		trustDomain spiffeid.TrustDomain
		expErr      string
		setupFn     func()
	}{
		{
			name:        "deleting an existent federation relationship succeeds",
			trustDomain: spiffeid.RequireTrustDomainFromString("federated-td-web.org"),
			setupFn: func() {
				_, err := s.ds.CreateFederationRelationship(ctx, &datastore.FederationRelationship{
					TrustDomain:           spiffeid.RequireTrustDomainFromString("federated-td-web.org"),
					BundleEndpointURL:     requireURLFromString(s.T(), "federated-td-web.org/bundleendpoint"),
					BundleEndpointProfile: datastore.BundleEndpointWeb,
				})
				s.Require().NoError(err)
			},
		},
		{
			name:        "deleting an unexistent federation relationship returns not found",
			trustDomain: spiffeid.RequireTrustDomainFromString("non-existent-td.org"),
			expErr:      "rpc error: code = NotFound desc = datastore-sql: record not found",
		},
		{
			name:   "deleting a federation relationship using an empty trust domain fails nicely",
			expErr: "rpc error: code = InvalidArgument desc = trust domain is required",
		},
	}

	for _, tt := range testCases {
		s.T().Run(tt.name, func(t *testing.T) {
			if tt.setupFn != nil {
				tt.setupFn()
			}

			err := s.ds.DeleteFederationRelationship(ctx, tt.trustDomain)
			if tt.expErr != "" {
				s.Require().EqualError(err, tt.expErr)
				return
			}
			s.Require().NoError(err)

			fr, err := s.ds.FetchFederationRelationship(ctx, tt.trustDomain)
			s.Require().NoError(err)
			s.Require().Nil(fr)
		})
	}
}

func (s *PluginSuite) TestFetchFederationRelationship() {
	testCases := []struct {
		name        string
		trustDomain spiffeid.TrustDomain
		expErr      string
		expFR       *datastore.FederationRelationship
	}{
		{
			name:        "fetching an existent federation relationship succeeds for web profile",
			trustDomain: spiffeid.RequireTrustDomainFromString("federated-td-web.org"),
			expFR: func() *datastore.FederationRelationship {
				fr, err := s.ds.CreateFederationRelationship(ctx, &datastore.FederationRelationship{
					TrustDomain:           spiffeid.RequireTrustDomainFromString("federated-td-web.org"),
					BundleEndpointURL:     requireURLFromString(s.T(), "federated-td-web.org/bundleendpoint"),
					BundleEndpointProfile: datastore.BundleEndpointWeb,
				})
				s.Require().NoError(err)
				return fr
			}(),
		},
		{
			name:        "fetching an existent federation relationship succeeds for spiffe profile",
			trustDomain: spiffeid.RequireTrustDomainFromString("federated-td-spiffe.org"),
			expFR: func() *datastore.FederationRelationship {
				trustDomainBundle := s.createBundle("spiffe://federated-td-spiffe.org")
				fr, err := s.ds.CreateFederationRelationship(ctx, &datastore.FederationRelationship{
					TrustDomain:           spiffeid.RequireTrustDomainFromString("federated-td-spiffe.org"),
					BundleEndpointURL:     requireURLFromString(s.T(), "federated-td-spiffe.org/bundleendpoint"),
					BundleEndpointProfile: datastore.BundleEndpointSPIFFE,
					EndpointSPIFFEID:      spiffeid.RequireFromString("spiffe://federated-td-spiffe.org/federated-server"),
					TrustDomainBundle:     trustDomainBundle,
				})
				s.Require().NoError(err)
				return fr
			}(),
		},
		{
			name:        "fetching an existent federation relationship succeeds for profile without bundle",
			trustDomain: spiffeid.RequireTrustDomainFromString("domain.test"),
			expFR: func() *datastore.FederationRelationship {
				fr, err := s.ds.CreateFederationRelationship(ctx, &datastore.FederationRelationship{
					TrustDomain:           spiffeid.RequireTrustDomainFromString("domain.test"),
					BundleEndpointURL:     requireURLFromString(s.T(), "https://domain.test/bundleendpoint"),
					BundleEndpointProfile: datastore.BundleEndpointSPIFFE,
					EndpointSPIFFEID:      spiffeid.RequireFromString("spiffe://domain.test/federated-server"),
				})
				s.Require().NoError(err)
				return fr
			}(),
		},
		{
			name:        "fetching an unexistent federation relationship returns nil",
			trustDomain: spiffeid.RequireTrustDomainFromString("non-existent-td.org"),
		},
		{
			name:   "fetching en empty trust domain fails nicely",
			expErr: "rpc error: code = InvalidArgument desc = trust domain is required",
		},
		{
			name:        "fetching a federation relationship with corrupted bundle endpoint URL fails nicely",
			expErr:      "rpc error: code = Unknown desc = unable to parse URL: parse \"not-valid-endpoint-url%\": invalid URL escape \"%\"",
			trustDomain: spiffeid.RequireTrustDomainFromString("corrupted-bundle-endpoint-url.org"),
			expFR: func() *datastore.FederationRelationship { // nolint // returns nil on purpose
				model := FederatedTrustDomain{
					TrustDomain:           "corrupted-bundle-endpoint-url.org",
					BundleEndpointURL:     "not-valid-endpoint-url%",
					BundleEndpointProfile: string(datastore.BundleEndpointWeb),
				}
				s.Require().NoError(s.ds.db.Create(&model).Error)
				return nil
			}(),
		},
		{
			name:        "fetching a federation relationship with corrupted bundle endpoint SPIFFE ID fails nicely",
			expErr:      "rpc error: code = Unknown desc = unable to parse bundle endpoint SPIFFE ID: spiffeid: invalid scheme",
			trustDomain: spiffeid.RequireTrustDomainFromString("corrupted-bundle-endpoint-id.org"),
			expFR: func() *datastore.FederationRelationship { // nolint // returns nil on purpose
				model := FederatedTrustDomain{
					TrustDomain:           "corrupted-bundle-endpoint-id.org",
					BundleEndpointURL:     "corrupted-bundle-endpoint-id.org/bundleendpoint",
					BundleEndpointProfile: string(datastore.BundleEndpointSPIFFE),
					EndpointSPIFFEID:      "invalid-id",
				}
				s.Require().NoError(s.ds.db.Create(&model).Error)
				return nil
			}(),
		},
		{
			name:        "fetching a federation relationship with corrupted type fails nicely",
			expErr:      "rpc error: code = Unknown desc = unknown bundle endpoint profile type: \"other\"",
			trustDomain: spiffeid.RequireTrustDomainFromString("corrupted-endpoint-profile.org"),
			expFR: func() *datastore.FederationRelationship { // nolint // returns nil on purpose
				model := FederatedTrustDomain{
					TrustDomain:           "corrupted-endpoint-profile.org",
					BundleEndpointURL:     "corrupted-endpoint-profile.org/bundleendpoint",
					BundleEndpointProfile: "other",
				}
				s.Require().NoError(s.ds.db.Create(&model).Error)
				return nil
			}(),
		},
	}

	for _, tt := range testCases {
		s.T().Run(tt.name, func(t *testing.T) {
			fr, err := s.ds.FetchFederationRelationship(ctx, tt.trustDomain)
			if tt.expErr != "" {
				require.EqualError(t, err, tt.expErr)
				require.Nil(t, fr)
				return
			}

			require.NoError(t, err)
			assertFederationRelationship(t, tt.expFR, fr)
		})
	}
}

func (s *PluginSuite) TestCreateFederationRelationship() {
	s.createBundle("spiffe://federated-td-spiffe.org")
	s.createBundle("spiffe://federated-td-spiffe-with-bundle.org")

	testCases := []struct {
		name       string
		expectCode codes.Code
		expectMsg  string
		fr         *datastore.FederationRelationship
	}{
		{
			name: "creating a new federation relationship succeeds for web profile",
			fr: &datastore.FederationRelationship{
				TrustDomain:           spiffeid.RequireTrustDomainFromString("federated-td-web.org"),
				BundleEndpointURL:     requireURLFromString(s.T(), "federated-td-web.org/bundleendpoint"),
				BundleEndpointProfile: datastore.BundleEndpointWeb,
			},
		},
		{
			name: "creating a new federation relationship succeeds for spiffe profile",
			fr: &datastore.FederationRelationship{
				TrustDomain:           spiffeid.RequireTrustDomainFromString("federated-td-spiffe.org"),
				BundleEndpointURL:     requireURLFromString(s.T(), "federated-td-spiffe.org/bundleendpoint"),
				BundleEndpointProfile: datastore.BundleEndpointSPIFFE,
				EndpointSPIFFEID:      spiffeid.RequireFromString("spiffe://federated-td-spiffe.org/federated-server"),
			},
		},
		{
			name: "creating a new federation relationship succeeds for web profile and new bundle",
			fr: &datastore.FederationRelationship{
				TrustDomain:           spiffeid.RequireTrustDomainFromString("federated-td-web-with-bundle.org"),
				BundleEndpointURL:     requireURLFromString(s.T(), "federated-td-web-with-bundle.org/bundleendpoint"),
				BundleEndpointProfile: datastore.BundleEndpointWeb,
				TrustDomainBundle: func() *common.Bundle {
					newBundle := bundleutil.BundleProtoFromRootCA("spiffe://federated-td-web-with-bundle.org", s.cert)
					newBundle.RefreshHint = int64(10) // modify bundle to assert it was updated
					return newBundle
				}(),
			},
		},
		{
			name: "creating a new federation relationship succeeds for spiffe profile and new bundle",
			fr: &datastore.FederationRelationship{
				TrustDomain:           spiffeid.RequireTrustDomainFromString("federated-td-spiffe-with-bundle.org"),
				BundleEndpointURL:     requireURLFromString(s.T(), "federated-td-spiffe-with-bundle.org/bundleendpoint"),
				BundleEndpointProfile: datastore.BundleEndpointSPIFFE,
				EndpointSPIFFEID:      spiffeid.RequireFromString("spiffe://federated-td-spiffe-with-bundle.org/federated-server"),
				TrustDomainBundle: func() *common.Bundle {
					newBundle := bundleutil.BundleProtoFromRootCA("spiffe://federated-td-spiffe-with-bundle.org", s.cert)
					newBundle.RefreshHint = int64(10) // modify bundle to assert it was updated
					return newBundle
				}(),
			},
		},
		{
			name:       "creating a new nil federation relationship fails nicely ",
			expectCode: codes.InvalidArgument,
			expectMsg:  "federation relationship is nil",
		},
		{
			name:       "creating a new federation relationship without trust domain fails nicely ",
			expectCode: codes.InvalidArgument,
			expectMsg:  "trust domain is required",
			fr: &datastore.FederationRelationship{
				BundleEndpointURL:     requireURLFromString(s.T(), "federated-td-web.org/bundleendpoint"),
				BundleEndpointProfile: datastore.BundleEndpointWeb,
			},
		},
		{
			name:       "creating a new federation relationship without bundle endpoint URL fails nicely",
			expectCode: codes.InvalidArgument,
			expectMsg:  "bundle endpoint URL is required",
			fr: &datastore.FederationRelationship{
				TrustDomain:           spiffeid.RequireTrustDomainFromString("federated-td-spiffe.org"),
				BundleEndpointProfile: datastore.BundleEndpointSPIFFE,
				EndpointSPIFFEID:      spiffeid.RequireFromString("spiffe://federated-td-spiffe.org/federated-server"),
			},
		},
		{
			name:       "creating a new SPIFFE federation relationship without bundle endpoint SPIFFE ID fails nicely",
			expectCode: codes.InvalidArgument,
			expectMsg:  "bundle endpoint SPIFFE ID is required",
			fr: &datastore.FederationRelationship{
				TrustDomain:           spiffeid.RequireTrustDomainFromString("federated-td-spiffe.org"),
				BundleEndpointURL:     requireURLFromString(s.T(), "federated-td-spiffe.org/bundleendpoint"),
				BundleEndpointProfile: datastore.BundleEndpointSPIFFE,
			},
		},
		{
			name:       "creating a new SPIFFE federation relationship without initial bundle pass",
			expectCode: codes.OK,
			fr: &datastore.FederationRelationship{
				TrustDomain:           spiffeid.RequireTrustDomainFromString("no-initial-bundle.org"),
				BundleEndpointURL:     requireURLFromString(s.T(), "no-initial-bundle.org/bundleendpoint"),
				BundleEndpointProfile: datastore.BundleEndpointSPIFFE,
				EndpointSPIFFEID:      spiffeid.RequireFromString("spiffe://no-initial-bundle.org/federated-server"),
			},
		},
		{
			name:       "creating a new federation relationship of unknown type fails nicely",
			expectCode: codes.InvalidArgument,
			expectMsg:  "unknown bundle endpoint profile type: \"wrong-type\"",
			fr: &datastore.FederationRelationship{
				TrustDomain:           spiffeid.RequireTrustDomainFromString("no-initial-bundle.org"),
				BundleEndpointURL:     requireURLFromString(s.T(), "no-initial-bundle.org/bundleendpoint"),
				BundleEndpointProfile: "wrong-type",
			},
		},
	}

	for _, tt := range testCases {
		s.T().Run(tt.name, func(t *testing.T) {
			fr, err := s.ds.CreateFederationRelationship(ctx, tt.fr)
			spiretest.RequireGRPCStatus(t, err, tt.expectCode, tt.expectMsg)
			if tt.expectCode != codes.OK {
				require.Nil(t, fr)
				return
			}
			// TODO: when FetchFederationRelationship is implemented, assert if entry was created

			switch fr.BundleEndpointProfile {
			case datastore.BundleEndpointWeb:
			case datastore.BundleEndpointSPIFFE:
			default:
				require.FailNowf(t, "unexpected bundle endpoint profile type: %q", string(fr.BundleEndpointProfile))
			}

			if fr.TrustDomainBundle != nil {
				// Assert bundle is updated
				bundle, err := s.ds.FetchBundle(ctx, fr.TrustDomain.IDString())
				require.NoError(t, err)
				spiretest.RequireProtoEqual(t, bundle, fr.TrustDomainBundle)
			}
		})
	}
}

func (s *PluginSuite) TestListFederationRelationships() {
	fr1 := &datastore.FederationRelationship{
		TrustDomain:           spiffeid.RequireTrustDomainFromString("spiffe://example-1.org"),
		BundleEndpointURL:     requireURLFromString(s.T(), "https://example-1-web.org/bundleendpoint"),
		BundleEndpointProfile: datastore.BundleEndpointWeb,
	}
	_, err := s.ds.CreateFederationRelationship(ctx, fr1)
	s.Require().NoError(err)

	trustDomainBundle := s.createBundle("spiffe://example-2.org")
	fr2 := &datastore.FederationRelationship{
		TrustDomain:           spiffeid.RequireTrustDomainFromString("spiffe://example-2.org"),
		BundleEndpointURL:     requireURLFromString(s.T(), "https://example-2-web.org/bundleendpoint"),
		BundleEndpointProfile: datastore.BundleEndpointSPIFFE,
		EndpointSPIFFEID:      spiffeid.RequireFromString("spiffe://example-2.org/test"),
		TrustDomainBundle:     trustDomainBundle,
	}
	_, err = s.ds.CreateFederationRelationship(ctx, fr2)
	s.Require().NoError(err)

	fr3 := &datastore.FederationRelationship{
		TrustDomain:           spiffeid.RequireTrustDomainFromString("spiffe://example-3.org"),
		BundleEndpointURL:     requireURLFromString(s.T(), "https://example-3-web.org/bundleendpoint"),
		BundleEndpointProfile: datastore.BundleEndpointSPIFFE,
		EndpointSPIFFEID:      spiffeid.RequireFromString("spiffe://example-2.org/test"),
	}
	_, err = s.ds.CreateFederationRelationship(ctx, fr3)
	s.Require().NoError(err)

	fr4 := &datastore.FederationRelationship{
		TrustDomain:           spiffeid.RequireTrustDomainFromString("spiffe://example-4.org"),
		BundleEndpointURL:     requireURLFromString(s.T(), "https://example-4-web.org/bundleendpoint"),
		BundleEndpointProfile: datastore.BundleEndpointWeb,
	}
	_, err = s.ds.CreateFederationRelationship(ctx, fr4)
	s.Require().NoError(err)

	tests := []struct {
		name               string
		pagination         *datastore.Pagination
		expectedList       []*datastore.FederationRelationship
		expectedPagination *datastore.Pagination
		expectedErr        string
	}{
		{
			name:         "no pagination",
			expectedList: []*datastore.FederationRelationship{fr1, fr2, fr3, fr4},
		},
		{
			name: "page size bigger than items",
			pagination: &datastore.Pagination{
				PageSize: 5,
			},
			expectedList: []*datastore.FederationRelationship{fr1, fr2, fr3, fr4},
			expectedPagination: &datastore.Pagination{
				Token:    "4",
				PageSize: 5,
			},
		},
		{
			name: "pagination page size is zero",
			pagination: &datastore.Pagination{
				PageSize: 0,
			},
			expectedErr: "rpc error: code = InvalidArgument desc = cannot paginate with pagesize = 0",
		},
		{
			name: "bundles first page",
			pagination: &datastore.Pagination{
				Token:    "0",
				PageSize: 2,
			},
			expectedList: []*datastore.FederationRelationship{fr1, fr2},
			expectedPagination: &datastore.Pagination{Token: "2",
				PageSize: 2,
			},
		},
		{
			name: "federation relationships second page",
			pagination: &datastore.Pagination{
				Token:    "2",
				PageSize: 2,
			},
			expectedList: []*datastore.FederationRelationship{fr3, fr4},
			expectedPagination: &datastore.Pagination{
				Token:    "4",
				PageSize: 2,
			},
		},
		{
			name:         "federation relationships third page",
			expectedList: []*datastore.FederationRelationship{},
			pagination: &datastore.Pagination{
				Token:    "4",
				PageSize: 2,
			},
			expectedPagination: &datastore.Pagination{
				Token:    "",
				PageSize: 2,
			},
		},
		{
			name:         "invalid token",
			expectedList: []*datastore.FederationRelationship{},
			expectedErr:  "rpc error: code = InvalidArgument desc = could not parse token 'invalid token'",
			pagination: &datastore.Pagination{
				Token:    "invalid token",
				PageSize: 2,
			},
			expectedPagination: &datastore.Pagination{
				PageSize: 2,
			},
		},
	}
	for _, test := range tests {
		test := test
		s.T().Run(test.name, func(t *testing.T) {
			resp, err := s.ds.ListFederationRelationships(ctx, &datastore.ListFederationRelationshipsRequest{
				Pagination: test.pagination,
			})
			if test.expectedErr != "" {
				require.EqualError(t, err, test.expectedErr)
				return
			}
			require.NoError(t, err)
			require.NotNil(t, resp)

			require.Len(t, resp.FederationRelationships, len(test.expectedList))
			for i, each := range resp.FederationRelationships {
				assertFederationRelationship(t, test.expectedList[i], each)
			}

			require.Equal(t, test.expectedPagination, resp.Pagination)
		})
	}
}

func (s *PluginSuite) TestUpdateFederationRelationship() {
	s.createBundle("spiffe://td-with-bundle.org")

	testCases := []struct {
		name      string
		initialFR *datastore.FederationRelationship
		fr        *datastore.FederationRelationship
		mask      *types.FederationRelationshipMask
		expFR     *datastore.FederationRelationship
		expErr    string
	}{
		{
			name: "updating bundle endpoint URL succeeds",
			initialFR: &datastore.FederationRelationship{
				TrustDomain:           spiffeid.RequireTrustDomainFromString("td.org"),
				BundleEndpointURL:     requireURLFromString(s.T(), "td.org/bundle-endpoint"),
				BundleEndpointProfile: datastore.BundleEndpointWeb,
			},
			fr: &datastore.FederationRelationship{
				TrustDomain:       spiffeid.RequireTrustDomainFromString("td.org"),
				BundleEndpointURL: requireURLFromString(s.T(), "td.org/other-bundle-endpoint"),
			},
			mask: &types.FederationRelationshipMask{BundleEndpointUrl: true},
			expFR: &datastore.FederationRelationship{
				TrustDomain:           spiffeid.RequireTrustDomainFromString("td.org"),
				BundleEndpointURL:     requireURLFromString(s.T(), "td.org/other-bundle-endpoint"),
				BundleEndpointProfile: datastore.BundleEndpointWeb,
			},
		},
		{
			name: "updating bundle endpoint profile with pre-existent bundle and no input bundle succeeds",
			initialFR: &datastore.FederationRelationship{
				TrustDomain:           spiffeid.RequireTrustDomainFromString("td-with-bundle.org"),
				BundleEndpointURL:     requireURLFromString(s.T(), "td-with-bundle.org/bundle-endpoint"),
				BundleEndpointProfile: datastore.BundleEndpointWeb,
			},
			fr: &datastore.FederationRelationship{
				TrustDomain:           spiffeid.RequireTrustDomainFromString("td-with-bundle.org"),
				BundleEndpointProfile: datastore.BundleEndpointSPIFFE,
				EndpointSPIFFEID:      spiffeid.RequireFromString("spiffe://td-with-bundle.org/federated-server"),
			},
			mask: &types.FederationRelationshipMask{BundleEndpointProfile: true},
			expFR: &datastore.FederationRelationship{
				TrustDomain:           spiffeid.RequireTrustDomainFromString("td-with-bundle.org"),
				BundleEndpointURL:     requireURLFromString(s.T(), "td-with-bundle.org/bundle-endpoint"),
				BundleEndpointProfile: datastore.BundleEndpointSPIFFE,
				EndpointSPIFFEID:      spiffeid.RequireFromString("spiffe://td-with-bundle.org/federated-server"),
				TrustDomainBundle:     bundleutil.BundleProtoFromRootCA("spiffe://td-with-bundle.org", s.cert),
			},
		},
		{
			name: "updating bundle endpoint profile with pre-existent bundle and input bundle succeeds",
			initialFR: &datastore.FederationRelationship{
				TrustDomain:           spiffeid.RequireTrustDomainFromString("td-with-bundle.org"),
				BundleEndpointURL:     requireURLFromString(s.T(), "td-with-bundle.org/bundle-endpoint"),
				BundleEndpointProfile: datastore.BundleEndpointWeb,
			},
			fr: &datastore.FederationRelationship{
				TrustDomain:           spiffeid.RequireTrustDomainFromString("td-with-bundle.org"),
				BundleEndpointProfile: datastore.BundleEndpointSPIFFE,
				EndpointSPIFFEID:      spiffeid.RequireFromString("spiffe://td-with-bundle.org/federated-server"),
				TrustDomainBundle: func() *common.Bundle {
					newBundle := bundleutil.BundleProtoFromRootCA("spiffe://td-with-bundle.org", s.cert)
					newBundle.RefreshHint = int64(10) // modify bundle to assert it was updated
					return newBundle
				}(),
			},
			mask: &types.FederationRelationshipMask{BundleEndpointProfile: true},
			expFR: &datastore.FederationRelationship{
				TrustDomain:           spiffeid.RequireTrustDomainFromString("td-with-bundle.org"),
				BundleEndpointURL:     requireURLFromString(s.T(), "td-with-bundle.org/bundle-endpoint"),
				BundleEndpointProfile: datastore.BundleEndpointSPIFFE,
				EndpointSPIFFEID:      spiffeid.RequireFromString("spiffe://td-with-bundle.org/federated-server"),
				TrustDomainBundle: func() *common.Bundle {
					newBundle := bundleutil.BundleProtoFromRootCA("spiffe://td-with-bundle.org", s.cert)
					newBundle.RefreshHint = int64(10)
					return newBundle
				}(),
			},
		},
		{
			name: "updating bundle endpoint profile to SPIFFE without pre-existent bundle succeeds",
			initialFR: &datastore.FederationRelationship{
				TrustDomain:           spiffeid.RequireTrustDomainFromString("td-without-bundle.org"),
				BundleEndpointURL:     requireURLFromString(s.T(), "td-without-bundle.org/bundle-endpoint"),
				BundleEndpointProfile: datastore.BundleEndpointWeb,
			},
			fr: &datastore.FederationRelationship{
				TrustDomain:           spiffeid.RequireTrustDomainFromString("td-without-bundle.org"),
				BundleEndpointProfile: datastore.BundleEndpointSPIFFE,
				EndpointSPIFFEID:      spiffeid.RequireFromString("spiffe://td-without-bundle.org/federated-server"),
				TrustDomainBundle:     bundleutil.BundleProtoFromRootCA("spiffe://td-without-bundle.org", s.cert),
			},
			mask: &types.FederationRelationshipMask{BundleEndpointProfile: true},
			expFR: &datastore.FederationRelationship{
				TrustDomain:           spiffeid.RequireTrustDomainFromString("td-without-bundle.org"),
				BundleEndpointURL:     requireURLFromString(s.T(), "td-without-bundle.org/bundle-endpoint"),
				BundleEndpointProfile: datastore.BundleEndpointSPIFFE,
				EndpointSPIFFEID:      spiffeid.RequireFromString("spiffe://td-without-bundle.org/federated-server"),
				TrustDomainBundle:     bundleutil.BundleProtoFromRootCA("spiffe://td-without-bundle.org", s.cert),
			},
		},
		{
			name: "updating bundle endpoint profile to without pre-existent bundle and no input bundle pass",
			initialFR: &datastore.FederationRelationship{
				TrustDomain:           spiffeid.RequireTrustDomainFromString("td.org"),
				BundleEndpointURL:     requireURLFromString(s.T(), "td.org/bundle-endpoint"),
				BundleEndpointProfile: datastore.BundleEndpointWeb,
			},
			fr: &datastore.FederationRelationship{
				TrustDomain:           spiffeid.RequireTrustDomainFromString("td.org"),
				BundleEndpointProfile: datastore.BundleEndpointSPIFFE,
				EndpointSPIFFEID:      spiffeid.RequireFromString("spiffe://td.org/federated-server"),
			},
			expFR: &datastore.FederationRelationship{
				TrustDomain:           spiffeid.RequireTrustDomainFromString("td.org"),
				BundleEndpointProfile: datastore.BundleEndpointSPIFFE,
				EndpointSPIFFEID:      spiffeid.RequireFromString("spiffe://td.org/federated-server"),
				BundleEndpointURL:     requireURLFromString(s.T(), "td.org/bundle-endpoint"),
			},
			mask: &types.FederationRelationshipMask{BundleEndpointProfile: true},
		},
		{
			name: "updating federation relationship for non-existent trust domain fails nicely",
			fr: &datastore.FederationRelationship{
				TrustDomain:           spiffeid.RequireTrustDomainFromString("non-existent-td.org"),
				BundleEndpointProfile: datastore.BundleEndpointWeb,
				EndpointSPIFFEID:      spiffeid.RequireFromString("spiffe://td.org/federated-server"),
			},
			mask:   &types.FederationRelationshipMask{BundleEndpointProfile: true},
			expErr: "rpc error: code = NotFound desc = unable to fetch federation relationship: record not found",
		},
		{
			name:   "updatinga nil federation relationship fails nicely ",
			expErr: "rpc error: code = InvalidArgument desc = federation relationship is nil",
		},
		{
			name:   "updating a federation relationship without trust domain fails nicely ",
			expErr: "rpc error: code = InvalidArgument desc = trust domain is required",
			fr:     &datastore.FederationRelationship{},
		},
		{
			name:   "updating a federation relationship without bundle endpoint URL fails nicely",
			expErr: "rpc error: code = InvalidArgument desc = bundle endpoint URL is required",
			mask:   protoutil.AllTrueFederationRelationshipMask,
			fr: &datastore.FederationRelationship{
				TrustDomain:           spiffeid.RequireTrustDomainFromString("td.org"),
				BundleEndpointProfile: datastore.BundleEndpointSPIFFE,
				EndpointSPIFFEID:      spiffeid.RequireFromString("spiffe://td.org/federated-server"),
			},
		},
		{
			name:   "updating a federation relationship of unknown type fails nicely",
			expErr: "rpc error: code = InvalidArgument desc = unknown bundle endpoint profile type: \"wrong-type\"",
			mask:   protoutil.AllTrueFederationRelationshipMask,
			fr: &datastore.FederationRelationship{
				TrustDomain:           spiffeid.RequireTrustDomainFromString("td.org"),
				BundleEndpointURL:     requireURLFromString(s.T(), "td.org/bundle-endpoint"),
				BundleEndpointProfile: "wrong-type",
			},
		},
	}

	for _, tt := range testCases {
		s.T().Run(tt.name, func(t *testing.T) {
			if tt.initialFR != nil {
				_, err := s.ds.CreateFederationRelationship(ctx, tt.initialFR)
				s.Require().NoError(err)
				defer func() { s.Require().NoError(s.ds.DeleteFederationRelationship(ctx, tt.initialFR.TrustDomain)) }()
			}

			updatedFR, err := s.ds.UpdateFederationRelationship(ctx, tt.fr, tt.mask)
			if tt.expErr != "" {
				s.Require().EqualError(err, tt.expErr)
				s.Require().Nil(updatedFR)
				return
			}
			s.Require().NoError(err)
			s.Require().NotNil(updatedFR)

			switch tt.expFR.BundleEndpointProfile {
			case datastore.BundleEndpointWeb:
			case datastore.BundleEndpointSPIFFE:
				// Assert bundle is updated
				bundle, err := s.ds.FetchBundle(ctx, tt.expFR.TrustDomain.IDString())
				s.Require().NoError(err)
				s.RequireProtoEqual(bundle, updatedFR.TrustDomainBundle)

				// Now that bundles were asserted, set them to nil to be able to compare other fields using Require().Equal
				tt.expFR.TrustDomainBundle = nil
				updatedFR.TrustDomainBundle = nil
			default:
				s.Require().FailNowf("unexpected bundle endpoint profile type: %q", string(tt.expFR.BundleEndpointProfile))
			}

			s.Require().Equal(tt.expFR, updatedFR)
		})
	}
}

func (s *PluginSuite) TestMigration() {
	for schemaVersion := 0; schemaVersion < latestSchemaVersion; schemaVersion++ {
		s.T().Run(fmt.Sprintf("migration_from_schema_version_%d", schemaVersion), func(t *testing.T) {
			require := require.New(t)
			dbName := fmt.Sprintf("v%d.sqlite3", schemaVersion)
			dbPath := filepath.ToSlash(filepath.Join(s.dir, "migration-"+dbName))
			dbURI := fmt.Sprintf("file://%s", dbPath)

			minimalDB := func() string {
				previousMinor := codeVersion
				if codeVersion.Minor == 0 {
					previousMinor.Major--
				} else {
					previousMinor.Minor--
				}
				return fmt.Sprintf(`
					CREATE TABLE "migrations" ("id" integer primary key autoincrement, "version" integer,"code_version" varchar(255) );
					INSERT INTO migrations("version", "code_version") VALUES (%d,%q);
				`, schemaVersion, previousMinor)
			}

			prepareDB := func(migrationSupported bool) {
				dump := migrationDumps[schemaVersion]
				if migrationSupported {
					require.NotEmpty(dump, "no migration dump set up for schema version")
				} else {
					require.Empty(dump, "migration dump exists for unsupported schema version")
					dump = minimalDB()
				}
				dumpDB(t, dbPath, dump)
				err := s.ds.Configure(fmt.Sprintf(`
				database_type = "sqlite3"
				connection_string = %q
			`, dbURI))
				if migrationSupported {
					require.NoError(err)
				} else {
					require.EqualError(err, fmt.Sprintf("datastore-sql: migrating from schema version %d requires a previous SPIRE release; please follow the upgrade strategy at doc/upgrading.md", schemaVersion))
				}
			}

<<<<<<< HEAD
			switch schemaVersion {
			// All of these schema versions were migrated by previous versions
			// of SPIRE server and no longer have migration code.
			case 0, 1, 2, 3, 4, 5, 6, 7, 8, 9, 10, 11, 12, 13, 14, 15, 16, 17:
				prepareDB(false)
			default:
				t.Fatalf("no migration test added for schema version %d", schemaVersion)
			}
		})
=======
			// Assert current serial numbers and expiration time remains the same
			expectedTime, err := time.Parse(time.RFC3339, "2018-12-19T15:26:58-07:00")
			s.Require().NoError(err)
			s.Require().Equal(expectedTime.Unix(), attestedNode.CertNotAfter)
			s.Require().Equal("111", attestedNode.CertSerialNumber)

			// Assert the new fields are empty for pre-existing entries
			s.Require().Empty(attestedNode.NewCertSerialNumber)
			s.Require().Empty(attestedNode.NewCertNotAfter)
		case 13:
			s.Require().True(s.ds.db.Dialect().HasColumn("registered_entries", "revision_number"))
		case 14:
			db, err := openSQLite3(dbURI)
			defer db.Close()
			s.Require().NoError(err)
			s.Require().True(db.Dialect().HasIndex("attested_node_entries", "idx_attested_node_entries_expires_at"))
		case 15:
			s.Require().True(s.ds.db.Dialect().HasColumn("registered_entries", "store_svid"))
		case 16:
			s.Require().True(s.ds.db.Dialect().HasColumn("federated_trust_domains", "trust_domain"))
			s.Require().True(s.ds.db.Dialect().HasColumn("federated_trust_domains", "bundle_endpoint_url"))
			s.Require().True(s.ds.db.Dialect().HasColumn("federated_trust_domains", "bundle_endpoint_profile"))
			s.Require().True(s.ds.db.Dialect().HasColumn("federated_trust_domains", "endpoint_spiffe_id"))
			s.Require().True(s.ds.db.Dialect().HasColumn("federated_trust_domains", "implicit"))
			s.Require().True(s.ds.db.Dialect().HasIndex("federated_trust_domains", "uix_federated_trust_domains_trust_domain"))
		case 17:
			s.Require().True(s.ds.db.Dialect().HasColumn("attested_node_entries", "can_reattest"))
			s.Require().True(s.ds.db.Dialect().HasColumn("registered_entries", "hint"))
		default:
			s.T().Fatalf("no migration test added for version %d", i)
		}
>>>>>>> 7b4fca4d
	}
}

func (s *PluginSuite) TestPristineDatabaseMigrationValues() {
	var m Migration
	s.Require().NoError(s.ds.db.First(&m).Error)
	s.Equal(latestSchemaVersion, m.Version)
	s.Equal(codeVersion.String(), m.CodeVersion)
}

func (s *PluginSuite) TestRace() {
	next := int64(0)
	exp := time.Now().Add(time.Hour).Unix()

	testutil.RaceTest(s.T(), func(t *testing.T) {
		node := &common.AttestedNode{
			SpiffeId:            fmt.Sprintf("foo%d", atomic.AddInt64(&next, 1)),
			AttestationDataType: "aws-tag",
			CertSerialNumber:    "badcafe",
			CertNotAfter:        exp,
		}

		_, err := s.ds.CreateAttestedNode(ctx, node)
		require.NoError(t, err)
		_, err = s.ds.FetchAttestedNode(ctx, node.SpiffeId)
		require.NoError(t, err)
	})
}

func (s *PluginSuite) TestBindVar() {
	fn := func(n int) string {
		return fmt.Sprintf("$%d", n)
	}
	bound := bindVarsFn(fn, "SELECT whatever FROM foo WHERE x = ? AND y = ?")
	s.Require().Equal("SELECT whatever FROM foo WHERE x = $1 AND y = $2", bound)
}

func (s *PluginSuite) getTestDataFromJSONFile(filePath string, jsonValue interface{}) {
	entriesJSON, err := os.ReadFile(filePath)
	s.Require().NoError(err)

	err = json.Unmarshal(entriesJSON, &jsonValue)
	s.Require().NoError(err)
}

func (s *PluginSuite) fetchBundle(trustDomainID string) *common.Bundle {
	bundle, err := s.ds.FetchBundle(ctx, trustDomainID)
	s.Require().NoError(err)
	return bundle
}

func (s *PluginSuite) createBundle(trustDomainID string) *common.Bundle {
	bundle, err := s.ds.CreateBundle(ctx, bundleutil.BundleProtoFromRootCA(trustDomainID, s.cert))
	s.Require().NoError(err)
	return bundle
}

func (s *PluginSuite) createRegistrationEntry(entry *common.RegistrationEntry) *common.RegistrationEntry {
	registrationEntry, err := s.ds.CreateRegistrationEntry(ctx, entry)
	s.Require().NoError(err)
	s.Require().NotNil(registrationEntry)
	return registrationEntry
}

func (s *PluginSuite) deleteRegistrationEntry(entryID string) {
	_, err := s.ds.DeleteRegistrationEntry(ctx, entryID)
	s.Require().NoError(err)
}

func (s *PluginSuite) fetchRegistrationEntry(entryID string) *common.RegistrationEntry {
	registrationEntry, err := s.ds.FetchRegistrationEntry(ctx, entryID)
	s.Require().NoError(err)
	s.Require().NotNil(registrationEntry)
	return registrationEntry
}

func makeFederatedRegistrationEntry() *common.RegistrationEntry {
	return &common.RegistrationEntry{
		Selectors: []*common.Selector{
			{Type: "Type1", Value: "Value1"},
		},
		SpiffeId:      "spiffe://example.org/foo",
		FederatesWith: []string{"spiffe://otherdomain.org"},
	}
}

func (s *PluginSuite) getNodeSelectors(spiffeID string, dataConsistency datastore.DataConsistency) []*common.Selector {
	if dataConsistency == datastore.TolerateStale && TestReadOnlyDelay != "" {
		time.Sleep(s.readOnlyDelay)
	}
	selectors, err := s.ds.GetNodeSelectors(ctx, spiffeID, dataConsistency)
	s.Require().NoError(err)
	return selectors
}

func (s *PluginSuite) listNodeSelectors(req *datastore.ListNodeSelectorsRequest) *datastore.ListNodeSelectorsResponse {
	resp, err := s.ds.ListNodeSelectors(ctx, req)
	s.Require().NoError(err)
	s.Require().NotNil(resp)
	return resp
}

func (s *PluginSuite) setNodeSelectors(spiffeID string, selectors []*common.Selector) {
	err := s.ds.SetNodeSelectors(ctx, spiffeID, selectors)
	s.Require().NoError(err)
}

func (s *PluginSuite) TestConfigure() {
	tests := []struct {
		desc               string
		giveDBConfig       string
		expectMaxOpenConns int
		expectIdle         int
	}{
		{
			desc:               "defaults",
			expectMaxOpenConns: 0,
			// defined in database/sql
			expectIdle: 2,
		},
		{
			desc: "zero values",
			giveDBConfig: `
			max_open_conns = 0
			max_idle_conns = 0
			`,
			expectMaxOpenConns: 0,
			expectIdle:         0,
		},
		{
			desc: "custom values",
			giveDBConfig: `
			max_open_conns = 1000
			max_idle_conns = 50
			conn_max_lifetime = "10s"
			`,
			expectMaxOpenConns: 1000,
			expectIdle:         50,
		},
	}

	for _, tt := range tests {
		tt := tt
		s.T().Run(tt.desc, func(t *testing.T) {
			dbPath := filepath.ToSlash(filepath.Join(s.dir, "test-datastore-configure.sqlite3"))

			log, _ := test.NewNullLogger()

			p := New(log)
			err := p.Configure(fmt.Sprintf(`
				database_type = "sqlite3"
				log_sql = true
				connection_string = "%s"
				%s
			`, dbPath, tt.giveDBConfig))
			require.NoError(t, err)
			defer p.closeDB()

			db := p.db.DB.DB()
			require.Equal(t, tt.expectMaxOpenConns, db.Stats().MaxOpenConnections)

			// begin many queries simultaneously
			numQueries := 100
			var rowsList []*sql.Rows
			for i := 0; i < numQueries; i++ {
				rows, err := db.Query("SELECT * FROM bundles")
				require.NoError(t, err)
				rowsList = append(rowsList, rows)
			}

			// close all open queries, which results in idle connections
			for _, rows := range rowsList {
				require.NoError(t, rows.Close())
			}
			require.Equal(t, tt.expectIdle, db.Stats().Idle)
		})
	}
}

// assertBundlesEqual asserts that the two bundle lists are equal independent
// of ordering.
func assertBundlesEqual(t *testing.T, expected, actual []*common.Bundle) {
	if !assert.Equal(t, len(expected), len(actual)) {
		return
	}

	es := map[string]*common.Bundle{}
	as := map[string]*common.Bundle{}

	for _, e := range expected {
		es[e.TrustDomainId] = e
	}

	for _, a := range actual {
		as[a.TrustDomainId] = a
	}

	for id, a := range as {
		e, ok := es[id]
		if assert.True(t, ok, "bundle %q was unexpected", id) {
			spiretest.AssertProtoEqual(t, e, a)
			delete(es, id)
		}
	}

	for id := range es {
		assert.Failf(t, "bundle %q was expected but not found", id)
	}
}

func wipePostgres(t *testing.T, connString string) {
	db, err := sql.Open("postgres", connString)
	require.NoError(t, err)
	defer db.Close()

	rows, err := db.Query(`SELECT tablename FROM pg_tables WHERE schemaname = 'public';`)
	require.NoError(t, err)
	defer rows.Close()

	dropTables(t, db, scanTableNames(t, rows))
}

func wipeMySQL(t *testing.T, connString string) {
	db, err := sql.Open("mysql", connString)
	require.NoError(t, err)
	defer db.Close()

	rows, err := db.Query(`SELECT table_name FROM information_schema.tables WHERE table_schema = 'spire';`)
	require.NoError(t, err)
	defer rows.Close()

	dropTables(t, db, scanTableNames(t, rows))
}

func scanTableNames(t *testing.T, rows *sql.Rows) []string {
	var tableNames []string
	for rows.Next() {
		var tableName string
		err := rows.Scan(&tableName)
		require.NoError(t, err)
		tableNames = append(tableNames, tableName)
	}
	require.NoError(t, rows.Err())
	return tableNames
}

func dropTables(t *testing.T, db *sql.DB, tableNames []string) {
	for _, tableName := range tableNames {
		_, err := db.Exec("DROP TABLE IF EXISTS " + tableName + " CASCADE")
		require.NoError(t, err)
	}
}

// assertSelectorsEqual compares two selector maps for equality
// TODO: replace this with calls to Equal when we replace common.Selector with
// a normal struct that doesn't require special comparison (i.e. not a
// protobuf)
func assertSelectorsEqual(t *testing.T, expected, actual map[string][]*common.Selector, msgAndArgs ...interface{}) {
	type selector struct {
		Type  string
		Value string
	}
	convert := func(in map[string][]*common.Selector) map[string][]selector {
		out := make(map[string][]selector)
		for spiffeID, selectors := range in {
			for _, s := range selectors {
				out[spiffeID] = append(out[spiffeID], selector{Type: s.Type, Value: s.Value})
			}
		}
		return out
	}
	assert.Equal(t, convert(expected), convert(actual), msgAndArgs...)
}

func makeSelectors(vs ...string) []*common.Selector {
	var ss []*common.Selector
	for _, v := range vs {
		ss = append(ss, &common.Selector{Type: v, Value: v})
	}
	return ss
}

func bySelectors(match datastore.MatchBehavior, ss ...string) *datastore.BySelectors {
	return &datastore.BySelectors{
		Match:     match,
		Selectors: makeSelectors(ss...),
	}
}

func makeID(suffix string) string {
	return "spiffe://example.org/" + suffix
}

func createBundles(t *testing.T, ds *Plugin, trustDomains []string) {
	for _, td := range trustDomains {
		_, err := ds.CreateBundle(ctx, &common.Bundle{
			TrustDomainId: td,
			RootCas: []*common.Certificate{
				{
					DerBytes: []byte{1},
				},
			},
		})
		require.NoError(t, err)
	}
}

func requireURLFromString(t *testing.T, s string) *url.URL {
	url, err := url.Parse(s)
	if err != nil {
		require.FailNow(t, err.Error())
	}
	return url
}

func assertFederationRelationship(t *testing.T, exp, actual *datastore.FederationRelationship) {
	if exp == nil {
		assert.Nil(t, actual)
		return
	}
	assert.Equal(t, exp.BundleEndpointProfile, actual.BundleEndpointProfile)
	assert.Equal(t, exp.BundleEndpointURL, actual.BundleEndpointURL)
	assert.Equal(t, exp.EndpointSPIFFEID, actual.EndpointSPIFFEID)
	assert.Equal(t, exp.TrustDomain, actual.TrustDomain)
	spiretest.AssertProtoEqual(t, exp.TrustDomainBundle, actual.TrustDomainBundle)
}<|MERGE_RESOLUTION|>--- conflicted
+++ resolved
@@ -3908,50 +3908,19 @@
 					require.EqualError(err, fmt.Sprintf("datastore-sql: migrating from schema version %d requires a previous SPIRE release; please follow the upgrade strategy at doc/upgrading.md", schemaVersion))
 				}
 			}
-
-<<<<<<< HEAD
 			switch schemaVersion {
 			// All of these schema versions were migrated by previous versions
 			// of SPIRE server and no longer have migration code.
-			case 0, 1, 2, 3, 4, 5, 6, 7, 8, 9, 10, 11, 12, 13, 14, 15, 16, 17:
+			case 0, 1, 2, 3, 4, 5, 6, 7, 8, 9, 10, 11, 12, 13, 14, 15, 16:
 				prepareDB(false)
+			case 17:
+				prepareDB(true)
+				require.True(s.ds.db.Dialect().HasColumn("attested_node_entries", "can_reattest"))
+				require.True(s.ds.db.Dialect().HasColumn("registered_entries", "hint"))
 			default:
 				t.Fatalf("no migration test added for schema version %d", schemaVersion)
 			}
 		})
-=======
-			// Assert current serial numbers and expiration time remains the same
-			expectedTime, err := time.Parse(time.RFC3339, "2018-12-19T15:26:58-07:00")
-			s.Require().NoError(err)
-			s.Require().Equal(expectedTime.Unix(), attestedNode.CertNotAfter)
-			s.Require().Equal("111", attestedNode.CertSerialNumber)
-
-			// Assert the new fields are empty for pre-existing entries
-			s.Require().Empty(attestedNode.NewCertSerialNumber)
-			s.Require().Empty(attestedNode.NewCertNotAfter)
-		case 13:
-			s.Require().True(s.ds.db.Dialect().HasColumn("registered_entries", "revision_number"))
-		case 14:
-			db, err := openSQLite3(dbURI)
-			defer db.Close()
-			s.Require().NoError(err)
-			s.Require().True(db.Dialect().HasIndex("attested_node_entries", "idx_attested_node_entries_expires_at"))
-		case 15:
-			s.Require().True(s.ds.db.Dialect().HasColumn("registered_entries", "store_svid"))
-		case 16:
-			s.Require().True(s.ds.db.Dialect().HasColumn("federated_trust_domains", "trust_domain"))
-			s.Require().True(s.ds.db.Dialect().HasColumn("federated_trust_domains", "bundle_endpoint_url"))
-			s.Require().True(s.ds.db.Dialect().HasColumn("federated_trust_domains", "bundle_endpoint_profile"))
-			s.Require().True(s.ds.db.Dialect().HasColumn("federated_trust_domains", "endpoint_spiffe_id"))
-			s.Require().True(s.ds.db.Dialect().HasColumn("federated_trust_domains", "implicit"))
-			s.Require().True(s.ds.db.Dialect().HasIndex("federated_trust_domains", "uix_federated_trust_domains_trust_domain"))
-		case 17:
-			s.Require().True(s.ds.db.Dialect().HasColumn("attested_node_entries", "can_reattest"))
-			s.Require().True(s.ds.db.Dialect().HasColumn("registered_entries", "hint"))
-		default:
-			s.T().Fatalf("no migration test added for version %d", i)
-		}
->>>>>>> 7b4fca4d
 	}
 }
 
