package agent

import (
	"context"
	"errors"
	"fmt"
	"net/http"
	_ "net/http/pprof" //nolint: gosec // import registers routes on DefaultServeMux
<<<<<<< HEAD
	"os"
=======
	"path"
>>>>>>> 4f1923cc
	"runtime"
	"sync"

	"github.com/spiffe/go-spiffe/v2/workloadapi"
	admin_api "github.com/spiffe/spire/pkg/agent/api"
	node_attestor "github.com/spiffe/spire/pkg/agent/attestor/node"
	workload_attestor "github.com/spiffe/spire/pkg/agent/attestor/workload"
	"github.com/spiffe/spire/pkg/agent/catalog"
	"github.com/spiffe/spire/pkg/agent/endpoints"
	"github.com/spiffe/spire/pkg/agent/manager"
	"github.com/spiffe/spire/pkg/agent/manager/storecache"
	"github.com/spiffe/spire/pkg/agent/storage"
	"github.com/spiffe/spire/pkg/agent/svid/store"
	"github.com/spiffe/spire/pkg/common/diskutil"
	"github.com/spiffe/spire/pkg/common/health"
	"github.com/spiffe/spire/pkg/common/profiling"
	"github.com/spiffe/spire/pkg/common/telemetry"
	"github.com/spiffe/spire/pkg/common/uptime"
	"github.com/spiffe/spire/pkg/common/util"
	_ "golang.org/x/net/trace" // registers handlers on the DefaultServeMux
	"google.golang.org/grpc"
	"google.golang.org/grpc/codes"
	"google.golang.org/grpc/status"
)

type Agent struct {
	c *Config
}

// Run the agent
// This method initializes the agent, including its plugins,
// and then blocks on the main event loop.
func (a *Agent) Run(ctx context.Context) error {
	a.c.Log.Infof("Starting agent with data directory: %q", a.c.DataDir)
	if err := diskutil.CreateDataDirectory(a.c.DataDir); err != nil {
		return err
	}

	// TODO: Switch over to the JSONFile storage after the backcompat shim
	// has been in place for an entire minor release, following deprecation
	// guidelines.
	sto, err := storage.Backcompat(a.c.DataDir)
	if err != nil {
		return err
	}

	ctx, cancel := context.WithCancel(ctx)
	defer cancel()

	if a.c.ProfilingEnabled {
		stopProfiling := a.setupProfiling(ctx)
		defer stopProfiling()
	}

	metrics, err := telemetry.NewMetrics(&telemetry.MetricsConfig{
		FileConfig:  a.c.Telemetry,
		Logger:      a.c.Log.WithField(telemetry.SubsystemName, telemetry.Telemetry),
		ServiceName: telemetry.SpireAgent,
	})
	if err != nil {
		return err
	}
	telemetry.EmitVersion(metrics)
	uptime.ReportMetrics(ctx, metrics)

	cat, err := catalog.Load(ctx, catalog.Config{
		Log:          a.c.Log.WithField(telemetry.SubsystemName, telemetry.Catalog),
		Metrics:      metrics,
		TrustDomain:  a.c.TrustDomain,
		PluginConfig: a.c.PluginConfigs,
	})
	if err != nil {
		return err
	}
	defer cat.Close()

	healthChecker := health.NewChecker(a.c.HealthChecks, a.c.Log)

	as, err := a.attest(ctx, sto, cat, metrics)
	if err != nil {
		return err
	}

	svidStoreCache := a.newSVIDStoreCache()

	manager, err := a.newManager(ctx, sto, cat, metrics, as, svidStoreCache)
	if err != nil {
		return err
	}

	storeService := a.newSVIDStoreService(svidStoreCache, cat, metrics)
	workloadAttestor := workload_attestor.New(&workload_attestor.Config{
		Catalog: cat,
		Log:     a.c.Log.WithField(telemetry.SubsystemName, telemetry.WorkloadAttestor),
		Metrics: metrics,
	})

	endpoints := a.newEndpoints(metrics, manager, workloadAttestor)

	if err := healthChecker.AddCheck("agent", a); err != nil {
		return fmt.Errorf("failed adding healthcheck: %w", err)
	}

	tasks := []func(context.Context) error{
		manager.Run,
		storeService.Run,
		endpoints.ListenAndServe,
		metrics.ListenAndServe,
		util.SerialRun(a.waitForTestDial, healthChecker.ListenAndServe),
	}

	if a.c.AdminBindAddress != nil {
		adminEndpoints := a.newAdminEndpoints(manager, workloadAttestor, a.c.AuthorizedDelegates)
		tasks = append(tasks, adminEndpoints.ListenAndServe)
	}

	if a.c.LogReopener != nil {
		tasks = append(tasks, a.c.LogReopener)
	}

	err = util.RunTasks(ctx, tasks...)
	if errors.Is(err, context.Canceled) {
		err = nil
	}
	return err
}

func (a *Agent) setupProfiling(ctx context.Context) (stop func()) {
	var wg sync.WaitGroup
	ctx, cancel := context.WithCancel(ctx)

	if runtime.MemProfileRate == 0 {
		a.c.Log.Warn("Memory profiles are disabled")
	}
	if a.c.ProfilingPort > 0 {
		grpc.EnableTracing = true

		server := http.Server{
			Addr:    fmt.Sprintf("localhost:%d", a.c.ProfilingPort),
			Handler: http.DefaultServeMux,
		}

		// kick off a goroutine to serve the pprof endpoints and one to
		// gracefully shut down the server when profiling is being torn down
		wg.Add(1)
		go func() {
			defer wg.Done()
			if err := server.ListenAndServe(); err != nil {
				a.c.Log.WithError(err).Warn("Unable to serve profiling server")
			}
		}()
		wg.Add(1)
		go func() {
			defer wg.Done()
			<-ctx.Done()
			if err := server.Shutdown(ctx); err != nil {
				a.c.Log.WithError(err).Warn("Unable to shut down cleanly")
			}
		}()
	}
	if a.c.ProfilingFreq > 0 {
		c := &profiling.Config{
			Tag:                    "agent",
			Frequency:              a.c.ProfilingFreq,
			DebugLevel:             0,
			RunGCBeforeHeapProfile: true,
			Profiles:               a.c.ProfilingNames,
		}
		wg.Add(1)
		go func() {
			defer wg.Done()
			if err := profiling.Run(ctx, c); err != nil {
				a.c.Log.WithError(err).Warn("Failed to run profiling")
			}
		}()
	}

	return func() {
		cancel()
		wg.Wait()
	}
}

func (a *Agent) attest(ctx context.Context, sto storage.Storage, cat catalog.Catalog, metrics telemetry.Metrics) (*node_attestor.AttestationResult, error) {
	config := node_attestor.Config{
		Catalog:           cat,
		Metrics:           metrics,
		JoinToken:         a.c.JoinToken,
		TrustDomain:       a.c.TrustDomain,
		TrustBundle:       a.c.TrustBundle,
		InsecureBootstrap: a.c.InsecureBootstrap,
		Storage:           sto,
		Log:               a.c.Log.WithField(telemetry.SubsystemName, telemetry.Attestor),
		ServerAddress:     a.c.ServerAddress,
	}
	return node_attestor.New(&config).Attest(ctx)
}

func (a *Agent) newManager(ctx context.Context, sto storage.Storage, cat catalog.Catalog, metrics telemetry.Metrics, as *node_attestor.AttestationResult, cache *storecache.Cache) (manager.Manager, error) {
	config := &manager.Config{
		SVID:           as.SVID,
		SVIDKey:        as.Key,
		Bundle:         as.Bundle,
		Catalog:        cat,
		TrustDomain:    a.c.TrustDomain,
		ServerAddr:     a.c.ServerAddress,
		Log:            a.c.Log.WithField(telemetry.SubsystemName, telemetry.Manager),
		Metrics:        metrics,
		Storage:        sto,
		SyncInterval:   a.c.SyncInterval,
		SVIDStoreCache: cache,
	}

	mgr := manager.New(config)
	if err := mgr.Initialize(ctx); err != nil {
		return nil, err
	}

	return mgr, nil
}

func (a *Agent) newSVIDStoreCache() *storecache.Cache {
	config := &storecache.Config{
		Log:         a.c.Log.WithField(telemetry.SubsystemName, "svid_store_cache"),
		TrustDomain: a.c.TrustDomain,
	}

	return storecache.New(config)
}

func (a *Agent) newSVIDStoreService(cache *storecache.Cache, cat catalog.Catalog, metrics telemetry.Metrics) *store.SVIDStoreService {
	config := &store.Config{
		Log:         a.c.Log.WithField(telemetry.SubsystemName, "svid_store_service"),
		TrustDomain: a.c.TrustDomain,
		Cache:       cache,
		Catalog:     cat,
		Metrics:     metrics,
	}

	return store.New(config)
}

func (a *Agent) newEndpoints(metrics telemetry.Metrics, mgr manager.Manager, attestor workload_attestor.Attestor) endpoints.Server {
	return endpoints.New(endpoints.Config{
		BindAddr:                      a.c.BindAddress,
		Attestor:                      attestor,
		Manager:                       mgr,
		Log:                           a.c.Log.WithField(telemetry.SubsystemName, telemetry.Endpoints),
		Metrics:                       metrics,
		DefaultSVIDName:               a.c.DefaultSVIDName,
		DefaultBundleName:             a.c.DefaultBundleName,
		DefaultAllBundlesName:         a.c.DefaultAllBundlesName,
		DisableSPIFFECertValidation:   a.c.DisableSPIFFECertValidation,
		AllowUnauthenticatedVerifiers: a.c.AllowUnauthenticatedVerifiers,
		AllowedForeignJWTClaims:       a.c.AllowedForeignJWTClaims,
		TrustDomain:                   a.c.TrustDomain,
	})
}

func (a *Agent) newAdminEndpoints(mgr manager.Manager, attestor workload_attestor.Attestor, authorizedDelegates []string) admin_api.Server {
	config := &admin_api.Config{
		BindAddr:            a.c.AdminBindAddress,
		Manager:             mgr,
		Log:                 a.c.Log.WithField(telemetry.SubsystemName, telemetry.DebugAPI),
		TrustDomain:         a.c.TrustDomain,
		Uptime:              uptime.Uptime,
		Attestor:            attestor,
		AuthorizedDelegates: authorizedDelegates,
	}

	return admin_api.New(config)
}

// waitForTestDial calls health.WaitForTestDial to wait for a connection to the
// SPIRE Agent API socket. This function always returns nil, even if
// health.WaitForTestDial exited due to a timeout.
func (a *Agent) waitForTestDial(ctx context.Context) error {
	health.WaitForTestDial(ctx, a.c.BindAddress)
	return nil
}

// CheckHealth is used as a top-level health check for the agent.
func (a *Agent) CheckHealth() health.State {
	err := a.checkWorkloadAPI()

	// Both liveness and readiness checks are done by
	// agents ability to create new Workload API client
	// for the X509SVID service.
	// TODO: Better live check for agent.
	return health.State{
		Ready: err == nil,
		Live:  err == nil,
		ReadyDetails: agentHealthDetails{
			WorkloadAPIErr: errString(err),
		},
		LiveDetails: agentHealthDetails{
			WorkloadAPIErr: errString(err),
		},
	}
}

func (a *Agent) checkWorkloadAPI() error {
	clientOption, err := util.GetWorkloadAPIClientOption(a.c.BindAddress)
	if err != nil {
		a.c.Log.WithError(err).Error("Failed to get Workload API client options for health check")
		return err
	}

	_, err = workloadapi.FetchX509Bundles(context.TODO(), clientOption)
	if status.Code(err) == codes.Unavailable {
		// Only an unavailable status fails the health check.
		return errors.New("workload api is unavailable")
	}
	return nil
}

type agentHealthDetails struct {
	WorkloadAPIErr string `json:"make_new_x509_err,omitempty"`
}

func errString(err error) string {
	if err != nil {
		return err.Error()
	}
	return ""
}<|MERGE_RESOLUTION|>--- conflicted
+++ resolved
@@ -6,11 +6,6 @@
 	"fmt"
 	"net/http"
 	_ "net/http/pprof" //nolint: gosec // import registers routes on DefaultServeMux
-<<<<<<< HEAD
-	"os"
-=======
-	"path"
->>>>>>> 4f1923cc
 	"runtime"
 	"sync"
 
