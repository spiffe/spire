package agent

import (
	"context"
	"crypto/x509"
	"errors"
	"fmt"
	"net/http"
	_ "net/http/pprof" //nolint: gosec // import registers routes on DefaultServeMux
	"runtime"
	"sync"
	"time"

	"github.com/andres-erbsen/clock"
	"github.com/sirupsen/logrus"
	"github.com/spiffe/go-spiffe/v2/workloadapi"
	admin_api "github.com/spiffe/spire/pkg/agent/api"
	node_attestor "github.com/spiffe/spire/pkg/agent/attestor/node"
	workload_attestor "github.com/spiffe/spire/pkg/agent/attestor/workload"
	"github.com/spiffe/spire/pkg/agent/catalog"
	"github.com/spiffe/spire/pkg/agent/endpoints"
	"github.com/spiffe/spire/pkg/agent/manager"
	"github.com/spiffe/spire/pkg/agent/manager/storecache"
	"github.com/spiffe/spire/pkg/agent/plugin/nodeattestor"
	"github.com/spiffe/spire/pkg/agent/storage"
	"github.com/spiffe/spire/pkg/agent/svid/store"
	"github.com/spiffe/spire/pkg/common/backoff"
	"github.com/spiffe/spire/pkg/common/diskutil"
	"github.com/spiffe/spire/pkg/common/health"
	"github.com/spiffe/spire/pkg/common/nodeutil"
	"github.com/spiffe/spire/pkg/common/profiling"
	"github.com/spiffe/spire/pkg/common/rotationutil"
	"github.com/spiffe/spire/pkg/common/telemetry"
	"github.com/spiffe/spire/pkg/common/uptime"
	"github.com/spiffe/spire/pkg/common/util"
	"github.com/spiffe/spire/pkg/common/version"
	"github.com/spiffe/spire/pkg/common/x509util"
	_ "golang.org/x/net/trace" // registers handlers on the DefaultServeMux
	"google.golang.org/grpc"
	"google.golang.org/grpc/codes"
	"google.golang.org/grpc/status"
)

const (
<<<<<<< HEAD
	bootstrapBackoffInterval       = 5 * time.Second
	bootstrapBackoffMaxElapsedTime = 1 * time.Minute
	startHealthChecksTimeout       = 8 * time.Second
=======
	bootstrapBackoffInterval         = 5 * time.Second
	bootstrapBackoffMaxElapsedTime   = 1 * time.Minute
	rebootstrapBackoffMaxElapsedTime = 24 * time.Hour
>>>>>>> a3cd31fe
)

type Agent struct {
	c       *Config
	started bool
}

// Run the agent
// This method initializes the agent, including its plugins,
// and then blocks on the main event loop.
func (a *Agent) Run(ctx context.Context) error {
	a.c.Log.WithFields(logrus.Fields{
		telemetry.DataDir: a.c.DataDir,
		telemetry.Version: version.Version(),
	}).Info("Starting agent")
	if err := diskutil.CreateDataDirectory(a.c.DataDir); err != nil {
		return err
	}

	sto, err := storage.Open(a.c.DataDir)
	if err != nil {
		return fmt.Errorf("failed to open storage: %w", err)
	}

	ctx, cancel := context.WithCancelCause(ctx)
	defer cancel(nil)

	if a.c.ProfilingEnabled {
		stopProfiling := a.setupProfiling(ctx)
		defer stopProfiling()
	}

	metrics, err := telemetry.NewMetrics(&telemetry.MetricsConfig{
		FileConfig:  a.c.Telemetry,
		Logger:      a.c.Log.WithField(telemetry.SubsystemName, telemetry.Telemetry),
		ServiceName: telemetry.SpireAgent,
		TrustDomain: a.c.TrustDomain.Name(),
	})
	if err != nil {
		return err
	}
	telemetry.EmitStarted(metrics, a.c.TrustDomain)
	uptime.ReportMetrics(ctx, metrics)

	cat, err := catalog.Load(ctx, catalog.Config{
		Log:           a.c.Log.WithField(telemetry.SubsystemName, telemetry.Catalog),
		Metrics:       metrics,
		TrustDomain:   a.c.TrustDomain,
		PluginConfigs: a.c.PluginConfigs,
	})
	if err != nil {
		return err
	}
	defer cat.Close()

	healthChecker := health.NewChecker(a.c.HealthChecks, a.c.Log)
	if err := healthChecker.AddCheck("agent", a); err != nil {
		return fmt.Errorf("failed adding healthcheck: %w", err)
	}

	taskRunner := util.NewTaskRunner(ctx, cancel)
	taskRunner.StartTasks(metrics.ListenAndServe)

	nodeAttestor := nodeattestor.JoinToken(a.c.Log, a.c.JoinToken)
	if a.c.JoinToken == "" {
		nodeAttestor = cat.GetNodeAttestor()
	}

	var as *node_attestor.AttestationResult

<<<<<<< HEAD
	readyForHealthChecks := make(chan struct{})
	go func() {
		a.startHealthChecks(readyForHealthChecks, taskRunner, healthChecker)
	}()
=======
	a.c.TrustBundleSources.SetMetrics(metrics)
	err = a.c.TrustBundleSources.SetStorage(sto)
	if err != nil {
		return err
	}

	if a.c.RebootstrapMode != RebootstrapNever {
		_, reattestable, err := sto.LoadSVID()
		if err == nil && !reattestable {
			if a.c.RebootstrapMode == RebootstrapAlways {
				return errors.New("you have requested rebootstrap support but the NodeAttestor plugin or the spire server configuration is not allowing it")
			} else {
				a.c.Log.Warn("you have requested rebootstrap support but the NodeAttestor plugin or the spire server configuration is not allowing it. Disabling")
				a.c.RebootstrapMode = RebootstrapNever
			}
		}
	}

>>>>>>> a3cd31fe
	if a.c.RetryBootstrap {
		attBackoffClock := clock.New()
		backoffTime := bootstrapBackoffMaxElapsedTime
		if a.c.RebootstrapMode != RebootstrapNever {
			backoffTime = rebootstrapBackoffMaxElapsedTime
		}
		attBackoff := backoff.NewBackoff(
			attBackoffClock,
			bootstrapBackoffInterval,
			backoff.WithMaxElapsedTime(backoffTime),
		)

		for {
			insecureBootstrap := false
			bootstrapTrustBundle, err := sto.LoadBundle()
			if errors.Is(err, storage.ErrNotCached) {
				bootstrapTrustBundle, insecureBootstrap, err = a.c.TrustBundleSources.GetBundle()
			}
			if err == nil {
				as, err = a.attest(ctx, sto, cat, metrics, nodeAttestor, bootstrapTrustBundle, insecureBootstrap)
				if err == nil {
					err = a.c.TrustBundleSources.SetSuccess()
					if err != nil {
						return err
					}
					if a.c.RebootstrapMode != RebootstrapNever {
						_, reattestable, err := sto.LoadSVID()
						if err == nil && !reattestable {
							if a.c.RebootstrapMode == RebootstrapAlways {
								return errors.New("you have requested rebootstrap support but the NodeAttestor plugin or the spire server configuration is not allowing it")
							} else {
								a.c.Log.Warn("you have requested rebootstrap support but the NodeAttestor plugin or the spire server configuration is not allowing it. Disabling")
								a.c.RebootstrapMode = RebootstrapNever
							}
						}
					}
					break
				}

				if x509util.IsUnknownAuthorityError(err) {
					if a.c.TrustBundleSources.IsBootstrap() {
						a.c.Log.Info("Trust Bandle and Server dont agree.... bootstrapping again")
					} else if a.c.RebootstrapMode != RebootstrapNever {
						startTime, err := a.c.TrustBundleSources.GetStartTime()
						if err != nil {
							return nil
						}
						seconds := time.Since(startTime)
						if seconds < a.c.RebootstrapDelay {
							a.c.Log.WithFields(logrus.Fields{
								"time left": a.c.RebootstrapDelay - seconds,
							}).Info("Trust Bandle and Server dont agree.... Ignoring for now.")
						} else {
							a.c.Log.Warn("Trust Bandle and Server dont agree.... rebootstrapping")
							err = sto.StoreBundle(nil)
							if err != nil {
								return err
							}
						}
					}
				}

				if status.Code(err) == codes.PermissionDenied {
					return err
				}
			}

			nextDuration := attBackoff.NextBackOff()
			if nextDuration == backoff.Stop {
				return err
			}

			a.c.Log.WithFields(logrus.Fields{
				telemetry.Error:         err,
				telemetry.RetryInterval: nextDuration,
			}).Warn("Failed to retrieve attestation result")

			select {
			case <-ctx.Done():
				return ctx.Err()
			case <-attBackoffClock.After(nextDuration):
				continue
			}
		}
	} else {
		insecureBootstrap := false
		bootstrapTrustBundle, err := sto.LoadBundle()
		if errors.Is(err, storage.ErrNotCached) {
			bootstrapTrustBundle, insecureBootstrap, err = a.c.TrustBundleSources.GetBundle()
		}
		if err != nil {
			return err
		}
		as, err = a.attest(ctx, sto, cat, metrics, nodeAttestor, bootstrapTrustBundle, insecureBootstrap)
		if err != nil {
			return err
		}
	}

	svidStoreCache := a.newSVIDStoreCache(metrics)

	manager, err := a.newManager(ctx, sto, cat, metrics, as, svidStoreCache, nodeAttestor)
	if err != nil {
		return err
	}

	storeService := a.newSVIDStoreService(svidStoreCache, cat, metrics)
	workloadAttestor := workload_attestor.New(&workload_attestor.Config{
		Catalog: cat,
		Log:     a.c.Log.WithField(telemetry.SubsystemName, telemetry.WorkloadAttestor),
		Metrics: metrics,
	})

	agentEndpoints := a.newEndpoints(metrics, manager, workloadAttestor)
	go func() {
		agentEndpoints.WaitForListening(readyForHealthChecks)
	}()

	a.started = true
	tasks := []func(context.Context) error{
		manager.Run,
		storeService.Run,
		agentEndpoints.ListenAndServe,
		catalog.ReconfigureTask(a.c.Log.WithField(telemetry.SubsystemName, "reconfigurer"), cat),
	}

	if a.c.AdminBindAddress != nil {
		adminEndpoints := a.newAdminEndpoints(metrics, manager, workloadAttestor, a.c.AuthorizedDelegates)
		tasks = append(tasks, adminEndpoints.ListenAndServe)
	}

	if a.c.LogReopener != nil {
		tasks = append(tasks, a.c.LogReopener)
	}

	taskRunner.StartTasks(tasks...)
	err = taskRunner.Wait()
	if errors.Is(err, context.Canceled) {
		err = nil
	}
	return err
}

func (a *Agent) setupProfiling(ctx context.Context) (stop func()) {
	var wg sync.WaitGroup
	ctx, cancel := context.WithCancel(ctx)

	if runtime.MemProfileRate == 0 {
		a.c.Log.Warn("Memory profiles are disabled")
	}
	if a.c.ProfilingPort > 0 {
		grpc.EnableTracing = true

		server := http.Server{
			Addr:              fmt.Sprintf("localhost:%d", a.c.ProfilingPort),
			Handler:           http.DefaultServeMux,
			ReadHeaderTimeout: time.Second * 10,
		}

		// kick off a goroutine to serve the pprof endpoints and one to
		// gracefully shut down the server when profiling is being torn down
		wg.Add(1)
		go func() {
			defer wg.Done()
			if err := server.ListenAndServe(); err != nil {
				a.c.Log.WithError(err).Warn("Unable to serve profiling server")
			}
		}()
		wg.Add(1)
		go func() {
			defer wg.Done()
			<-ctx.Done()
			if err := server.Shutdown(ctx); err != nil {
				a.c.Log.WithError(err).Warn("Unable to shut down cleanly")
			}
		}()
	}
	if a.c.ProfilingFreq > 0 {
		c := &profiling.Config{
			Tag:                    "agent",
			Frequency:              a.c.ProfilingFreq,
			DebugLevel:             0,
			RunGCBeforeHeapProfile: true,
			Profiles:               a.c.ProfilingNames,
		}
		wg.Add(1)
		go func() {
			defer wg.Done()
			if err := profiling.Run(ctx, c); err != nil {
				a.c.Log.WithError(err).Warn("Failed to run profiling")
			}
		}()
	}

	return func() {
		cancel()
		wg.Wait()
	}
}

func (a *Agent) attest(ctx context.Context, sto storage.Storage, cat catalog.Catalog, metrics telemetry.Metrics, na nodeattestor.NodeAttestor, bootstrapTrustBundle []*x509.Certificate, insecureBootstrap bool) (*node_attestor.AttestationResult, error) {
	config := node_attestor.Config{
		Catalog:              cat,
		Metrics:              metrics,
		JoinToken:            a.c.JoinToken,
		TrustDomain:          a.c.TrustDomain,
		BootstrapTrustBundle: bootstrapTrustBundle,
		InsecureBootstrap:    insecureBootstrap,
		Storage:              sto,
		Log:                  a.c.Log.WithField(telemetry.SubsystemName, telemetry.Attestor),
		ServerAddress:        a.c.ServerAddress,
		NodeAttestor:         na,
		TLSPolicy:            a.c.TLSPolicy,
	}
	return node_attestor.New(&config).Attest(ctx)
}

func (a *Agent) newManager(ctx context.Context, sto storage.Storage, cat catalog.Catalog, metrics telemetry.Metrics, as *node_attestor.AttestationResult, cache *storecache.Cache, na nodeattestor.NodeAttestor) (manager.Manager, error) {
	config := &manager.Config{
		SVID:                     as.SVID,
		SVIDKey:                  as.Key,
		Bundle:                   as.Bundle,
		Reattestable:             as.Reattestable,
		Catalog:                  cat,
		TrustDomain:              a.c.TrustDomain,
		ServerAddr:               a.c.ServerAddress,
		Log:                      a.c.Log.WithField(telemetry.SubsystemName, telemetry.Manager),
		Metrics:                  metrics,
		WorkloadKeyType:          a.c.WorkloadKeyType,
		Storage:                  sto,
		TrustBundleSources:       a.c.TrustBundleSources,
		RebootstrapMode:          a.c.RebootstrapMode,
		RebootstrapDelay:         a.c.RebootstrapDelay,
		SyncInterval:             a.c.SyncInterval,
		UseSyncAuthorizedEntries: a.c.UseSyncAuthorizedEntries,
		X509SVIDCacheMaxSize:     a.c.X509SVIDCacheMaxSize,
		JWTSVIDCacheMaxSize:      a.c.JWTSVIDCacheMaxSize,
		SVIDStoreCache:           cache,
		NodeAttestor:             na,
		RotationStrategy:         rotationutil.NewRotationStrategy(a.c.AvailabilityTarget),
		TLSPolicy:                a.c.TLSPolicy,
	}

	mgr := manager.New(config)
	if a.c.RetryBootstrap {
		initBackoffClock := clock.New()
		backoffTime := bootstrapBackoffMaxElapsedTime
		if a.c.RebootstrapMode != RebootstrapNever {
			backoffTime = rebootstrapBackoffMaxElapsedTime
		}
		initBackoff := backoff.NewBackoff(
			initBackoffClock,
			bootstrapBackoffInterval,
			backoff.WithMaxElapsedTime(backoffTime),
		)

		for {
			err := mgr.Initialize(ctx)
			if err == nil {
				err = a.c.TrustBundleSources.SetSuccessIfRunning()
				if err != nil {
					return nil, err
				}
				return mgr, nil
			}
			if x509util.IsUnknownAuthorityError(err) && a.c.RebootstrapMode != RebootstrapNever {
				startTime, err := a.c.TrustBundleSources.GetStartTime()
				if err != nil {
					return nil, err
				}
				seconds := time.Since(startTime)
				if seconds < a.c.RebootstrapDelay {
					a.c.Log.WithFields(logrus.Fields{
						"time left": a.c.RebootstrapDelay - seconds,
					}).Info("Trust Bandle and Server dont agree.... Ignoring for now.")
				} else {
					a.c.Log.Info("Trust Bandle and Server dont agree.... rebootstrapping")
					err = a.c.TrustBundleSources.SetForceRebootstrap()
					if err != nil {
						return nil, err
					}
					return nil, errors.New("Agent needs to rebootstrap. shutting down")
				}
			}

			if nodeutil.ShouldAgentReattest(err) || nodeutil.ShouldAgentShutdown(err) {
				return nil, err
			}

			nextDuration := initBackoff.NextBackOff()
			if nextDuration == backoff.Stop {
				return nil, err
			}

			a.c.Log.WithFields(logrus.Fields{
				telemetry.Error:         err,
				telemetry.RetryInterval: nextDuration,
			}).Warn("Failed to initialize manager")

			select {
			case <-ctx.Done():
				return nil, ctx.Err()
			case <-initBackoffClock.After(nextDuration):
				continue
			}
		}
	} else {
		if err := mgr.Initialize(ctx); err != nil {
			return nil, err
		}
		return mgr, nil
	}
}

func (a *Agent) newSVIDStoreCache(metrics telemetry.Metrics) *storecache.Cache {
	config := &storecache.Config{
		Log:         a.c.Log.WithField(telemetry.SubsystemName, "svid_store_cache"),
		TrustDomain: a.c.TrustDomain,
		Metrics:     metrics,
	}

	return storecache.New(config)
}

func (a *Agent) newSVIDStoreService(cache *storecache.Cache, cat catalog.Catalog, metrics telemetry.Metrics) *store.SVIDStoreService {
	config := &store.Config{
		Log:         a.c.Log.WithField(telemetry.SubsystemName, "svid_store_service"),
		TrustDomain: a.c.TrustDomain,
		Cache:       cache,
		Catalog:     cat,
		Metrics:     metrics,
	}

	return store.New(config)
}

func (a *Agent) newEndpoints(metrics telemetry.Metrics, mgr manager.Manager, attestor workload_attestor.Attestor) endpoints.Server {
	return endpoints.New(endpoints.Config{
		BindAddr:                      a.c.BindAddress,
		Attestor:                      attestor,
		Manager:                       mgr,
		Log:                           a.c.Log.WithField(telemetry.SubsystemName, telemetry.Endpoints),
		Metrics:                       metrics,
		DefaultSVIDName:               a.c.DefaultSVIDName,
		DefaultBundleName:             a.c.DefaultBundleName,
		DefaultAllBundlesName:         a.c.DefaultAllBundlesName,
		DisableSPIFFECertValidation:   a.c.DisableSPIFFECertValidation,
		AllowUnauthenticatedVerifiers: a.c.AllowUnauthenticatedVerifiers,
		AllowedForeignJWTClaims:       a.c.AllowedForeignJWTClaims,
		TrustDomain:                   a.c.TrustDomain,
	})
}

func (a *Agent) newAdminEndpoints(metrics telemetry.Metrics, mgr manager.Manager, attestor workload_attestor.Attestor, authorizedDelegates []string) admin_api.Server {
	config := &admin_api.Config{
		BindAddr:            a.c.AdminBindAddress,
		Manager:             mgr,
		Log:                 a.c.Log,
		Metrics:             metrics,
		TrustDomain:         a.c.TrustDomain,
		Uptime:              uptime.Uptime,
		Attestor:            attestor,
		AuthorizedDelegates: authorizedDelegates,
	}

	return admin_api.New(config)
}

// CheckHealth is used as a top-level health check for the agent.
func (a *Agent) CheckHealth() health.State {
	err := a.checkWorkloadAPI()

	// Both liveness and readiness checks are done by
	// agents ability to create new Workload API client
	// for the X509SVID service.
	// TODO: Better live check for agent.
	return health.State{
		Started: &a.started,
		Ready:   err == nil,
		Live:    (!a.started || err == nil),
		ReadyDetails: agentHealthDetails{
			WorkloadAPIErr: errString(false, err),
		},
		LiveDetails: agentHealthDetails{
			WorkloadAPIErr: errString(!a.started, err),
		},
	}
}

func (a *Agent) checkWorkloadAPI() error {
	clientOption, err := util.GetWorkloadAPIClientOption(a.c.BindAddress)
	if err != nil {
		a.c.Log.WithError(err).Error("Failed to get Workload API client options for health check")
		return err
	}

	_, err = workloadapi.FetchX509Bundles(context.TODO(), clientOption)
	if status.Code(err) == codes.Unavailable {
		// Only an unavailable status fails the health check.
		return errors.New("workload api is unavailable")
	}
	return nil
}

type agentHealthDetails struct {
	WorkloadAPIErr string `json:"make_new_x509_err,omitempty"`
}

func errString(suppress bool, err error) string {
	if suppress {
		return ""
	}
	if err != nil {
		return err.Error()
	}
	return ""
}

func (a *Agent) startHealthChecks(readyForHealthChecks chan struct{}, taskRunner *util.TaskRunner, healthChecker health.ServableChecker) {
	select {
	case <-readyForHealthChecks:
		// Endpoints are ready for health checks, proceed with health checks.
	case <-time.After(startHealthChecksTimeout):
		// Timeout waiting for endpoints to start listening.
	}
	taskRunner.StartTasks(healthChecker.ListenAndServe)
}<|MERGE_RESOLUTION|>--- conflicted
+++ resolved
@@ -42,15 +42,10 @@
 )
 
 const (
-<<<<<<< HEAD
 	bootstrapBackoffInterval       = 5 * time.Second
 	bootstrapBackoffMaxElapsedTime = 1 * time.Minute
 	startHealthChecksTimeout       = 8 * time.Second
-=======
-	bootstrapBackoffInterval         = 5 * time.Second
-	bootstrapBackoffMaxElapsedTime   = 1 * time.Minute
 	rebootstrapBackoffMaxElapsedTime = 24 * time.Hour
->>>>>>> a3cd31fe
 )
 
 type Agent struct {
@@ -121,12 +116,11 @@
 
 	var as *node_attestor.AttestationResult
 
-<<<<<<< HEAD
 	readyForHealthChecks := make(chan struct{})
 	go func() {
 		a.startHealthChecks(readyForHealthChecks, taskRunner, healthChecker)
 	}()
-=======
+
 	a.c.TrustBundleSources.SetMetrics(metrics)
 	err = a.c.TrustBundleSources.SetStorage(sto)
 	if err != nil {
@@ -145,7 +139,6 @@
 		}
 	}
 
->>>>>>> a3cd31fe
 	if a.c.RetryBootstrap {
 		attBackoffClock := clock.New()
 		backoffTime := bootstrapBackoffMaxElapsedTime
