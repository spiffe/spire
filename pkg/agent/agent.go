--- conflicted
+++ resolved
@@ -203,19 +203,6 @@
 
 func (a *Agent) newManager(ctx context.Context, sto storage.Storage, cat catalog.Catalog, metrics telemetry.Metrics, as *node_attestor.AttestationResult, cache *storecache.Cache) (manager.Manager, error) {
 	config := &manager.Config{
-<<<<<<< HEAD
-		SVID:           as.SVID,
-		SVIDKey:        as.Key,
-		Bundle:         as.Bundle,
-		Catalog:        cat,
-		TrustDomain:    a.c.TrustDomain,
-		ServerAddr:     a.c.ServerAddress,
-		Log:            a.c.Log.WithField(telemetry.SubsystemName, telemetry.Manager),
-		Metrics:        metrics,
-		Storage:        sto,
-		SyncInterval:   a.c.SyncInterval,
-		SVIDStoreCache: cache,
-=======
 		SVID:            as.SVID,
 		SVIDKey:         as.Key,
 		Bundle:          as.Bundle,
@@ -224,12 +211,10 @@
 		ServerAddr:      a.c.ServerAddress,
 		Log:             a.c.Log.WithField(telemetry.SubsystemName, telemetry.Manager),
 		Metrics:         metrics,
-		BundleCachePath: a.bundleCachePath(),
-		SVIDCachePath:   a.agentSVIDPath(),
 		WorkloadKeyType: a.c.WorkloadKeyType,
+		Storage:         sto,
 		SyncInterval:    a.c.SyncInterval,
 		SVIDStoreCache:  cache,
->>>>>>> 9eb12df4
 	}
 
 	mgr := manager.New(config)
