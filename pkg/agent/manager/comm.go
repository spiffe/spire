package manager

import (
	"bytes"
	"context"
	"crypto/ecdsa"
	"crypto/tls"
	"crypto/x509"
	"fmt"
	"io"
	"sync"
	"time"

	"github.com/sirupsen/logrus"
	spiffe_tls "github.com/spiffe/go-spiffe/tls"
	"github.com/spiffe/spire/pkg/common/grpcutil"
	"github.com/spiffe/spire/proto/api/node"
	"github.com/spiffe/spire/proto/common"

	"google.golang.org/grpc"
	"google.golang.org/grpc/credentials"
)

type client struct {
	log logrus.FieldLogger
	// Mutex used to pipeline requests to fecthUpdates function.
	requests   *sync.Mutex
	conn       *grpc.ClientConn
	nodeClient node.NodeClient

	svid *x509.Certificate
	key  *ecdsa.PrivateKey
}

type clientsPool struct {
	// Map of client connections to the server keyed by SPIFFEID (there is a special case
	// where the key is a string that identifies the client used for SVID rotation).
	clients map[string]*client
	// Protects access to the pool.
	m *sync.Mutex
}

type update struct {
	regEntries map[string]*common.RegistrationEntry
	svids      map[string]*node.Svid
	lastBundle []byte
}

func (c *client) fetchUpdates(req *node.FetchSVIDRequest) (*update, error) {
	c.requests.Lock()
	defer c.requests.Unlock()

	stream, err := c.nodeClient.FetchSVID(context.Background())
	// We weren't able to get a stream...close the client and return the error.
	if err != nil {
		c.close()
		c.log.Errorf("%v: %v", ErrUnableToGetStream, err)
		return nil, ErrUnableToGetStream
	}

	// Send the request to the server using the stream.
	err = stream.Send(req)
	// Close the stream whether there was an error or not
	stream.CloseSend()
	if err != nil {
		// TODO: should we try to create a new stream?
		return nil, err
	}

	regEntries := map[string]*common.RegistrationEntry{}
	svids := map[string]*node.Svid{}
	var lastBundle []byte
	// Read all the server responses from the stream.
	for {
		resp, err := stream.Recv()
		if err == io.EOF {
			break
		}
		if err != nil {
			if len(regEntries) > 0 || len(svids) > 0 || lastBundle != nil {
				// There was an error receiving a response, exit loop to return what we have.
				return &update{regEntries, svids, lastBundle}, ErrPartialResponse
			}

			return nil, err
		}

		for _, re := range resp.SvidUpdate.RegistrationEntries {
			regEntries[re.EntryId] = re
		}
		for spiffeid, svid := range resp.SvidUpdate.Svids {
			svids[spiffeid] = svid
		}
		lastBundle = resp.SvidUpdate.Bundle
	}
	return &update{regEntries, svids, lastBundle}, nil
}

func (c *client) close() {
	if c.conn != nil {
		c.nodeClient = nil
		c.conn.Close()
		c.conn = nil
	}
}

func (p *clientsPool) add(spiffeID string, client *client) {
	// If there is already a connection with the specified spiffeID, close it first.
	if c := p.get(spiffeID); c != nil {
		c.close()
	}

	p.m.Lock()
	defer p.m.Unlock()
	p.clients[spiffeID] = client
}

func (p *clientsPool) get(spiffeID string) *client {
	p.m.Lock()
	defer p.m.Unlock()
	return p.clients[spiffeID]
}

// close releases the pool's resources.
func (p *clientsPool) close() {
	p.m.Lock()
	defer p.m.Unlock()
	for _, c := range p.clients {
		c.close()
	}
}

func (u *update) String() string {
	var buffer bytes.Buffer
	buffer.WriteString("{ regEntries: [")
	for _, re := range u.regEntries {
		buffer.WriteString("{ spiffeID: ")
		buffer.WriteString(re.SpiffeId)
		buffer.WriteString(", parentID: ")
		buffer.WriteString(re.ParentId)
		buffer.WriteString(", selectors: ")
		buffer.WriteString(fmt.Sprintf("%v", re.Selectors))
		buffer.WriteString("}")
	}
	buffer.WriteString("], svids: [")
	for key, svid := range u.svids {
		buffer.WriteString(key)
		buffer.WriteString(": ")
		svidStr := svid.String()
		if len(svidStr) < 30 {
			buffer.WriteString(svidStr)
		} else {
			buffer.WriteString(svidStr[:30])
		}
		buffer.WriteString(" ")
	}
	buffer.WriteString("], lastBundle: ")
	if u.lastBundle != nil && len(u.lastBundle) > 0 {
		buffer.WriteString("bytes")
	} else {
		buffer.WriteString("none")
	}
	buffer.WriteString("}")
	return buffer.String()
}

func (m *manager) newGRPCConn(svid *x509.Certificate, key *ecdsa.PrivateKey) (*grpc.ClientConn, error) {
	var tlsCert []tls.Certificate
	var tlsConfig *tls.Config

	spiffePeer := &spiffe_tls.TLSPeer{
		SpiffeIDs:  []string{m.serverSPIFFEID},
		TrustRoots: m.bundleAsCertPool(),
	}
	tlsCert = append(tlsCert, tls.Certificate{Certificate: [][]byte{svid.Raw}, PrivateKey: key})
	tlsConfig = spiffePeer.NewTLSConfig(tlsCert)
	credFunc := func() (credentials.TransportCredentials, error) { return credentials.NewTLS(tlsConfig), nil }

	ctx, cancel := context.WithTimeout(context.Background(), 10*time.Second) // TODO: Make this timeout configurable?
	defer cancel()

	config := grpcutil.GRPCDialerConfig{
<<<<<<< HEAD
		Log:      m.c.Log,
=======
		Log:      grpcutil.LoggerFromFieldLogger(m.c.Log),
>>>>>>> 6a85db92
		CredFunc: credFunc,
	}
	dialer := grpcutil.NewGRPCDialer(config)
	conn, err := dialer.Dial(ctx, m.serverAddr)
	if err != nil {
		spiffeID, _ := getSpiffeIDFromSVID(svid)
		return nil, fmt.Errorf("cannot create connection for spiffeID %s: %v", spiffeID, err)
	}
	return conn, nil
}

// newClient creates a client.
func (m *manager) newClient(svid *x509.Certificate, key *ecdsa.PrivateKey) (*client, error) {
	conn, err := m.newGRPCConn(svid, key)
	if err != nil {
		return nil, err
	}
	nodeClient := node.NewNodeClient(conn)

	return &client{
		log:        m.c.Log,
		requests:   &sync.Mutex{},
		conn:       conn,
		nodeClient: nodeClient,
		svid:       svid,
		key:        key,
	}, nil
}

// newClient adds a new client to the pool and associates it to the specified list of spiffeIDs.
func (m *manager) newSyncClient(spiffeIDs []string, svid *x509.Certificate, key *ecdsa.PrivateKey) error {
	// If there is no pool yet, create one.
	m.mtx.Lock()
	if m.syncClients == nil {
		m.syncClients = &clientsPool{clients: map[string]*client{}, m: &sync.Mutex{}}
	}
	m.mtx.Unlock()

	client, err := m.newClient(svid, key)
	if err != nil {
		return err
	}

	for _, id := range spiffeIDs {
		m.syncClients.add(id, client)
	}

	return nil
}

func (m *manager) ensureRotationClient() (*client, error) {
	currentCli := m.syncClients.get(rotatorTag)
	if currentCli == nil {
		return nil, fmt.Errorf("no client found for rotator")
	}

	if currentCli.conn != nil {
		return currentCli, nil
	}

	svid, key := m.getBaseSVIDEntry()
	newCli, err := m.newClient(svid, key)
	if err != nil {
		return nil, err
	}
	m.syncClients.add(rotatorTag, newCli)
	return newCli, nil
}

func (m *manager) ensureSyncClient(spiffeID string) (*client, error) {
	currentCli := m.syncClients.get(spiffeID)
	if currentCli == nil {
		return nil, fmt.Errorf("no client found for %s", spiffeID)
	}

	if currentCli.conn != nil {
		return currentCli, nil
	}

	newCli, err := m.newClient(currentCli.svid, currentCli.key)
	if err != nil {
		return nil, err
	}
	m.syncClients.add(spiffeID, newCli)
	return newCli, nil
}<|MERGE_RESOLUTION|>--- conflicted
+++ resolved
@@ -180,11 +180,7 @@
 	defer cancel()
 
 	config := grpcutil.GRPCDialerConfig{
-<<<<<<< HEAD
-		Log:      m.c.Log,
-=======
 		Log:      grpcutil.LoggerFromFieldLogger(m.c.Log),
->>>>>>> 6a85db92
 		CredFunc: credFunc,
 	}
 	dialer := grpcutil.NewGRPCDialer(config)
