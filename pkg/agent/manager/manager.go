--- conflicted
+++ resolved
@@ -23,7 +23,7 @@
 
 	// Subscribe returns a channel on which cache entry updates are sent
 	// for a particular set of selectors.
-	Subscribe(key cache.Selectors, done chan struct{}) chan *workloadUpdate
+	Subscribe(key cache.Selectors, done chan struct{}) chan *cache.WorkloadUpdate
 
 	// MatchingEntries takes a slice of selectors, and iterates over all the in force entries
 	// in order to find matching cache entries. A cache entry is matched when its RegistrationEntry's
@@ -49,12 +49,8 @@
 		if err != nil {
 			m.c.Log.Warning(err)
 		}
-<<<<<<< HEAD
-		m.clients.close()
-		m.closeSubs()
-=======
+
 		m.syncClients.close()
->>>>>>> 5346f817
 		m.stopped <- err
 		close(m.stopped)
 	}()
@@ -83,7 +79,7 @@
 	for entry := range m.cache.Entries() {
 		regEntrySelectors := selector.NewSetFromRaw(entry.RegistrationEntry.Selectors)
 		if selector.NewSetFromRaw(selectors).IncludesSet(regEntrySelectors) {
-			entries = append(entries, entries[0])
+			entries = append(entries, entry)
 		}
 	}
 	return entries
@@ -91,8 +87,4 @@
 
 func (m *manager) Stopped() chan error {
 	return m.stopped
-}
-
-func (m *manager) closeSubs() {
-
 }