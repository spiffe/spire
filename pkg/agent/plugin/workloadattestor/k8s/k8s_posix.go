--- conflicted
+++ resolved
@@ -4,6 +4,7 @@
 package k8s
 
 import (
+	"log"
 	"regexp"
 	"strings"
 	"unicode"
@@ -33,187 +34,8 @@
 	fs cgroups.FileSystem
 }
 
-<<<<<<< HEAD
-func (p *Plugin) Attest(ctx context.Context, req *workloadattestorv1.AttestRequest) (*workloadattestorv1.AttestResponse, error) {
-	config, err := p.getConfig()
-	if err != nil {
-		return nil, err
-	}
-
-	podUID, containerID, err := p.getPodUIDAndContainerIDFromCGroups(req.Pid)
-	if err != nil {
-		return nil, err
-	}
-
-	// Not a Kubernetes pod
-	if containerID == "" {
-		return &workloadattestorv1.AttestResponse{}, nil
-	}
-
-	log := p.log.With(
-		telemetry.PodUID, podUID,
-		telemetry.ContainerID, containerID,
-	)
-
-	// Poll pod information and search for the pod with the container. If
-	// the pod is not found then delay for a little bit and try again.
-	for attempt := 1; ; attempt++ {
-		log = log.With(telemetry.Attempt, attempt)
-
-		list, err := config.Client.GetPodList()
-		if err != nil {
-			return nil, err
-		}
-
-		var attestResponse *workloadattestorv1.AttestResponse
-		for _, item := range list.Items {
-			item := item
-
-			// if podUID is not empty, we skip the item, when UIDs don`t match
-			if podUID != "" && item.UID != podUID {
-				continue
-			}
-
-			lookupStatus, lookup := lookUpContainerInPod(containerID, item.Status)
-			switch lookup {
-			case containerInPod:
-				if attestResponse != nil {
-					log.Warn("Two pods found with same container Id")
-					return nil, status.Error(codes.Internal, "two pods found with same container Id")
-				}
-				attestResponse = &workloadattestorv1.AttestResponse{
-					SelectorValues: getSelectorValuesFromPodInfo(&item, lookupStatus),
-				}
-			case containerNotInPod:
-			}
-		}
-		if attestResponse != nil {
-			return attestResponse, nil
-		}
-
-		// if the container was not located after the maximum number of attempts then the search is over.
-		if attempt >= config.MaxPollAttempts {
-			log.Warn("Container id not found; giving up")
-			return nil, status.Error(codes.DeadlineExceeded, "no selectors found after max poll attempts")
-		}
-
-		// wait a bit for containers to initialize before trying again.
-		log.Warn("Container id not found", telemetry.RetryInterval, config.PollRetryInterval)
-
-		select {
-		case <-p.clock.After(config.PollRetryInterval):
-		case <-ctx.Done():
-			return nil, status.Errorf(codes.Canceled, "no selectors found: %v", ctx.Err())
-		}
-	}
-}
-
-func (p *Plugin) Configure(ctx context.Context, req *configv1.ConfigureRequest) (resp *configv1.ConfigureResponse, err error) {
-	// Parse HCL config payload into config struct
-	config := new(HCLConfig)
-	if err := hcl.Decode(config, req.HclConfiguration); err != nil {
-		return nil, status.Errorf(codes.InvalidArgument, "unable to decode configuration: %v", err)
-	}
-
-	// Determine max poll attempts with default
-	maxPollAttempts := config.MaxPollAttempts
-	if maxPollAttempts <= 0 {
-		maxPollAttempts = defaultMaxPollAttempts
-	}
-
-	// Determine poll retry interval with default
-	var pollRetryInterval time.Duration
-	if config.PollRetryInterval != "" {
-		pollRetryInterval, err = time.ParseDuration(config.PollRetryInterval)
-		if err != nil {
-			return nil, status.Errorf(codes.InvalidArgument, "unable to parse poll retry interval: %v", err)
-		}
-	}
-	if pollRetryInterval <= 0 {
-		pollRetryInterval = defaultPollRetryInterval
-	}
-
-	// Determine reload interval
-	var reloadInterval time.Duration
-	if config.ReloadInterval != "" {
-		reloadInterval, err = time.ParseDuration(config.ReloadInterval)
-		if err != nil {
-			return nil, status.Errorf(codes.InvalidArgument, "unable to parse reload interval: %v", err)
-		}
-	}
-	if reloadInterval <= 0 {
-		reloadInterval = defaultReloadInterval
-	}
-
-	// Determine which kubelet port to hit. Default to the secure port if none
-	// is specified (this is backwards compatible because the read-only-port
-	// config value has always been required, so it should already be set in
-	// existing configurations that rely on it).
-	if config.KubeletSecurePort > 0 && config.KubeletReadOnlyPort > 0 {
-		return nil, status.Error(codes.InvalidArgument, "cannot use both the read-only and secure port")
-	}
-	port := config.KubeletReadOnlyPort
-	secure := false
-	if port <= 0 {
-		port = config.KubeletSecurePort
-		secure = true
-	}
-	if port <= 0 {
-		port = defaultSecureKubeletPort
-		secure = true
-	}
-
-	// Determine the node name
-	nodeName := p.getNodeName(config.NodeName, config.NodeNameEnv)
-
-	// Configure the kubelet client
-	c := &k8sConfig{
-		Secure:                  secure,
-		Port:                    port,
-		MaxPollAttempts:         maxPollAttempts,
-		PollRetryInterval:       pollRetryInterval,
-		SkipKubeletVerification: config.SkipKubeletVerification,
-		TokenPath:               config.TokenPath,
-		CertificatePath:         config.CertificatePath,
-		PrivateKeyPath:          config.PrivateKeyPath,
-		KubeletCAPath:           config.KubeletCAPath,
-		NodeName:                nodeName,
-		ReloadInterval:          reloadInterval,
-	}
-	if err := p.reloadKubeletClient(c); err != nil {
-		return nil, err
-	}
-
-	// Set the config
-	p.setConfig(c)
-	return &configv1.ConfigureResponse{}, nil
-}
-
-func (p *Plugin) setConfig(config *k8sConfig) {
-	p.mu.Lock()
-	defer p.mu.Unlock()
-	p.config = config
-}
-
-func (p *Plugin) getConfig() (*k8sConfig, error) {
-	p.mu.RLock()
-	defer p.mu.RUnlock()
-
-	if p.config == nil {
-		return nil, status.Error(codes.FailedPrecondition, "not configured")
-	}
-	if err := p.reloadKubeletClient(p.config); err != nil {
-		p.log.Warn("Unable to load kubelet client", "err", err)
-	}
-	return p.config, nil
-}
-
-func (p *Plugin) getPodUIDAndContainerIDFromCGroups(pid int32) (types.UID, string, error) {
-	cgroups, err := cgroups.GetCgroups(pid, p.fs)
-=======
 func (h *containerHelper) GetPodUIDAndContainerID(pID int32, _ hclog.Logger) (types.UID, string, error) {
 	cgroups, err := cgroups.GetCgroups(pID, h.fs)
->>>>>>> 6b4e5dcb
 	if err != nil {
 		return "", "", status.Errorf(codes.Internal, "unable to obtain cgroups: %v", err)
 	}
