--- conflicted
+++ resolved
@@ -33,25 +33,9 @@
 const (
 	pid = 123
 
-<<<<<<< HEAD
-	podListFilePath                         = "testdata/pod_list.json"
-	kindPodListFilePath                     = "testdata/kind_pod_list.json"
-	crioPodListFilePath                     = "testdata/crio_pod_list.json"
-	crioPodListDuplicateContainerIdFilePath = "testdata/crio_pod_list_duplicate_containerId.json"
-	podListNotRunningFilePath               = "testdata/pod_list_not_running.json"
-
-	cgPidInPodFilePath        = "testdata/cgroups_pid_in_pod.txt"
-	cgPidInKindPodFilePath    = "testdata/cgroups_pid_in_kind_pod.txt"
-	cgPidInCrioPodFilePath    = "testdata/cgroups_pid_in_crio_pod.txt"
-	cgInitPidInPodFilePath    = "testdata/cgroups_init_pid_in_pod.txt"
-	cgPidNotInPodFilePath     = "testdata/cgroups_pid_not_in_pod.txt"
-	cgSystemdPidInPodFilePath = "testdata/systemd_cgroups_pid_in_pod.txt"
-
-=======
 	podListFilePath           = "testdata/pod_list.json"
 	podListNotRunningFilePath = "testdata/pod_list_not_running.json"
 
->>>>>>> 6b4e5dcb
 	certPath = "cert.pem"
 	keyPath  = "key.pem"
 )
@@ -91,70 +75,6 @@
 		{Type: "k8s", Value: "pod-uid:2c48913c-b29f-11e7-9350-020968147796"},
 		{Type: "k8s", Value: "sa:default"},
 	}
-<<<<<<< HEAD
-
-	testKindPodSelectors = []*common.Selector{
-		{Type: "k8s", Value: "container-image:gcr.io/spiffe-io/spire-agent:0.8.1"},
-		{Type: "k8s", Value: "container-image:gcr.io/spiffe-io/spire-agent@sha256:1e4c481d76e9ecbd3d8684891e0e46aa021a30920ca04936e1fdcc552747d941"},
-		{Type: "k8s", Value: "container-name:workload-api-client"},
-		{Type: "k8s", Value: "node-name:kind-control-plane"},
-		{Type: "k8s", Value: "ns:default"},
-		{Type: "k8s", Value: "pod-image-count:1"},
-		{Type: "k8s", Value: "pod-image:gcr.io/spiffe-io/spire-agent:0.8.1"},
-		{Type: "k8s", Value: "pod-image:gcr.io/spiffe-io/spire-agent@sha256:1e4c481d76e9ecbd3d8684891e0e46aa021a30920ca04936e1fdcc552747d941"},
-		{Type: "k8s", Value: "pod-init-image-count:0"},
-		{Type: "k8s", Value: "pod-label:app:sample-workload"},
-		{Type: "k8s", Value: "pod-label:pod-template-hash:6658cb9566"},
-		{Type: "k8s", Value: "pod-name:sample-workload-6658cb9566-5n4b4"},
-		{Type: "k8s", Value: "pod-owner-uid:ReplicaSet:349d135e-3781-43e3-bc25-c900aedf1d0c"},
-		{Type: "k8s", Value: "pod-owner:ReplicaSet:sample-workload-6658cb9566"},
-		{Type: "k8s", Value: "pod-uid:a2830d0d-b0f0-4ff0-81b5-0ee4e299cf80"},
-		{Type: "k8s", Value: "sa:default"},
-	}
-
-	testCrioPodSelectors = []*common.Selector{
-		{Type: "k8s", Value: "container-image:gcr.io/spiffe-io/spire-agent:0.8.1"},
-		{Type: "k8s", Value: "container-image:gcr.io/spiffe-io/spire-agent@sha256:1e4c481d76e9ecbd3d8684891e0e46aa021a30920ca04936e1fdcc552747d941"},
-		{Type: "k8s", Value: "container-name:workload-api-client"},
-		{Type: "k8s", Value: "node-name:a37b7d23-d32a-4932-8f33-40950ac16ee9"},
-		{Type: "k8s", Value: "ns:sfh-199"},
-		{Type: "k8s", Value: "pod-image-count:1"},
-		{Type: "k8s", Value: "pod-image:gcr.io/spiffe-io/spire-agent:0.8.1"},
-		{Type: "k8s", Value: "pod-image:gcr.io/spiffe-io/spire-agent@sha256:1e4c481d76e9ecbd3d8684891e0e46aa021a30920ca04936e1fdcc552747d941"},
-		{Type: "k8s", Value: "pod-init-image-count:0"},
-		{Type: "k8s", Value: "pod-label:app:sample-workload"},
-		{Type: "k8s", Value: "pod-label:pod-template-hash:6658cb9566"},
-		{Type: "k8s", Value: "pod-name:sample-workload-6658cb9566-5n4b4"},
-		{Type: "k8s", Value: "pod-owner-uid:ReplicaSet:349d135e-3781-43e3-bc25-c900aedf1d0c"},
-		{Type: "k8s", Value: "pod-owner:ReplicaSet:sample-workload-6658cb9566"},
-		{Type: "k8s", Value: "pod-uid:a2830d0d-b0f0-4ff0-81b5-0ee4e299cf80"},
-		{Type: "k8s", Value: "sa:default"},
-	}
-
-	testInitPodSelectors = []*common.Selector{
-		{Type: "k8s", Value: "container-image:docker-pullable://quay.io/coreos/flannel@sha256:1b401bf0c30bada9a539389c3be652b58fe38463361edf488e6543c8761d4970"},
-		{Type: "k8s", Value: "container-image:quay.io/coreos/flannel:v0.9.0-amd64"},
-		{Type: "k8s", Value: "container-name:install-cni"},
-		{Type: "k8s", Value: "node-name:k8s-node-1"},
-		{Type: "k8s", Value: "ns:kube-system"},
-		{Type: "k8s", Value: "pod-image-count:1"},
-		{Type: "k8s", Value: "pod-image:docker-pullable://quay.io/coreos/flannel@sha256:1b401bf0c30bada9a539389c3be652b58fe38463361edf488e6543c8761d4970"},
-		{Type: "k8s", Value: "pod-image:quay.io/coreos/flannel:v0.9.0-amd64"},
-		{Type: "k8s", Value: "pod-init-image-count:1"},
-		{Type: "k8s", Value: "pod-init-image:docker-pullable://quay.io/coreos/flannel@sha256:1b401bf0c30bada9a539389c3be652b58fe38463361edf488e6543c8761d4970"},
-		{Type: "k8s", Value: "pod-init-image:quay.io/coreos/flannel:v0.9.0-amd64"},
-		{Type: "k8s", Value: "pod-label:app:flannel"},
-		{Type: "k8s", Value: "pod-label:controller-revision-hash:1846323910"},
-		{Type: "k8s", Value: "pod-label:pod-template-generation:1"},
-		{Type: "k8s", Value: "pod-label:tier:node"},
-		{Type: "k8s", Value: "pod-name:kube-flannel-ds-gp1g9"},
-		{Type: "k8s", Value: "pod-owner-uid:DaemonSet:2f0350fc-b29d-11e7-9350-020968147796"},
-		{Type: "k8s", Value: "pod-owner:DaemonSet:kube-flannel-ds"},
-		{Type: "k8s", Value: "pod-uid:d488cae9-b2a0-11e7-9350-020968147796"},
-		{Type: "k8s", Value: "sa:flannel"},
-	}
-=======
->>>>>>> 6b4e5dcb
 )
 
 type attestResult struct {
@@ -207,44 +127,6 @@
 	s.requireAttestSuccessWithPod(p)
 }
 
-<<<<<<< HEAD
-func (s *Suite) TestAttestWithPidInKindPod() {
-	s.startInsecureKubelet()
-	p := s.loadInsecurePlugin()
-
-	s.requireAttestSuccessWithKindPod(p)
-}
-
-func (s *Suite) TestAttestWithPidInCrioPod() {
-	s.startInsecureKubelet()
-	p := s.loadInsecurePlugin()
-
-	s.requireAttestSuccessWithCrioPod(p)
-}
-
-func (s *Suite) TestAttestFailDuplicateContainerId() {
-	s.startInsecureKubelet()
-	p := s.loadInsecurePlugin()
-
-	s.requireAttestFailWithDuplicateContainerId(p)
-}
-
-func (s *Suite) TestAttestWithPidInPodSystemdCgroups() {
-	s.startInsecureKubelet()
-	p := s.loadInsecurePlugin()
-
-	s.requireAttestSuccessWithPodSystemdCgroups(p)
-}
-
-func (s *Suite) TestAttestWithInitPidInPod() {
-	s.startInsecureKubelet()
-	p := s.loadInsecurePlugin()
-
-	s.requireAttestSuccessWithInitPod(p)
-}
-
-=======
->>>>>>> 6b4e5dcb
 func (s *Suite) TestAttestWithPidInPodAfterRetry() {
 	s.startInsecureKubelet()
 	p := s.loadInsecurePlugin()
@@ -832,39 +714,6 @@
 	s.requireAttestSuccess(p, testPodSelectors)
 }
 
-<<<<<<< HEAD
-func (s *Suite) requireAttestSuccessWithKindPod(p workloadattestor.WorkloadAttestor) {
-	s.addPodListResponse(kindPodListFilePath)
-	s.addCgroupsResponse(cgPidInKindPodFilePath)
-	s.requireAttestSuccess(p, testKindPodSelectors)
-}
-
-func (s *Suite) requireAttestSuccessWithCrioPod(p workloadattestor.WorkloadAttestor) {
-	s.addPodListResponse(crioPodListFilePath)
-	s.addCgroupsResponse(cgPidInCrioPodFilePath)
-	s.requireAttestSuccess(p, testCrioPodSelectors)
-}
-
-func (s *Suite) requireAttestFailWithDuplicateContainerId(p workloadattestor.WorkloadAttestor) {
-	s.addPodListResponse(crioPodListDuplicateContainerIdFilePath)
-	s.addCgroupsResponse(cgPidInCrioPodFilePath)
-	s.requireAttestFailure(p, codes.Internal, "two pods found with same container Id")
-}
-
-func (s *Suite) requireAttestSuccessWithPodSystemdCgroups(p workloadattestor.WorkloadAttestor) {
-	s.addPodListResponse(podListFilePath)
-	s.addCgroupsResponse(cgSystemdPidInPodFilePath)
-	s.requireAttestSuccess(p, testPodSelectors)
-}
-
-func (s *Suite) requireAttestSuccessWithInitPod(p workloadattestor.WorkloadAttestor) {
-	s.addPodListResponse(podListFilePath)
-	s.addCgroupsResponse(cgInitPidInPodFilePath)
-	s.requireAttestSuccess(p, testInitPodSelectors)
-}
-
-=======
->>>>>>> 6b4e5dcb
 func (s *Suite) requireAttestSuccess(p workloadattestor.WorkloadAttestor, expectedSelectors []*common.Selector) {
 	selectors, err := p.Attest(context.Background(), pid)
 	s.Require().NoError(err)
@@ -902,228 +751,6 @@
 	s.podList = append(s.podList, podList)
 }
 
-<<<<<<< HEAD
-func (s *Suite) addCgroupsResponse(fixturePath string) {
-	wd, err := os.Getwd()
-	s.Require().NoError(err)
-	cgroupPath := filepath.Join(s.dir, pidCgroupPath)
-	s.Require().NoError(os.MkdirAll(filepath.Dir(cgroupPath), 0755))
-	os.Remove(cgroupPath)
-	s.Require().NoError(os.Symlink(filepath.Join(wd, fixturePath), cgroupPath))
-}
-
-func TestGetContainerIDFromCGroups(t *testing.T) {
-	makeCGroups := func(groupPaths []string) []cgroups.Cgroup {
-		var out []cgroups.Cgroup
-		for _, groupPath := range groupPaths {
-			out = append(out, cgroups.Cgroup{
-				GroupPath: groupPath,
-			})
-		}
-		return out
-	}
-
-	for _, tt := range []struct {
-		name              string
-		cgroupPaths       []string
-		expectPodUID      types.UID
-		expectContainerID string
-		expectCode        codes.Code
-		expectMsg         string
-	}{
-		{
-			name:              "no cgroups",
-			cgroupPaths:       []string{},
-			expectPodUID:      "",
-			expectContainerID: "",
-			expectCode:        codes.OK,
-		},
-		{
-			name: "no container ID in cgroups",
-			cgroupPaths: []string{
-				"/user.slice",
-			},
-			expectPodUID:      "",
-			expectContainerID: "",
-			expectCode:        codes.OK,
-		},
-		{
-			name: "one container ID in cgroups",
-			cgroupPaths: []string{
-				"/user.slice",
-				"/kubepods/pod2c48913c-b29f-11e7-9350-020968147796/9bca8d63d5fa610783847915bcff0ecac1273e5b4bed3f6fa1b07350e0135961",
-			},
-			expectPodUID:      "2c48913c-b29f-11e7-9350-020968147796",
-			expectContainerID: "9bca8d63d5fa610783847915bcff0ecac1273e5b4bed3f6fa1b07350e0135961",
-			expectCode:        codes.OK,
-		},
-		{
-			name: "pod UID canonicalized",
-			cgroupPaths: []string{
-				"/user.slice",
-				"/kubepods/pod2c48913c_b29f_11e7_9350_020968147796/9bca8d63d5fa610783847915bcff0ecac1273e5b4bed3f6fa1b07350e0135961",
-			},
-			expectPodUID:      "2c48913c-b29f-11e7-9350-020968147796",
-			expectContainerID: "9bca8d63d5fa610783847915bcff0ecac1273e5b4bed3f6fa1b07350e0135961",
-			expectCode:        codes.OK,
-		},
-		{
-			name: "cri-o",
-			cgroupPaths: []string{
-				"0::/../crio-45490e76e0878aaa4d9808f7d2eefba37f093c3efbba9838b6d8ab804d9bd814.scope",
-			},
-			expectPodUID:      "",
-			expectContainerID: "45490e76e0878aaa4d9808f7d2eefba37f093c3efbba9838b6d8ab804d9bd814",
-			expectCode:        codes.OK,
-		},
-		{
-			name: "more than one container ID in cgroups",
-			cgroupPaths: []string{
-				"/user.slice",
-				"/kubepods/pod2c48913c-b29f-11e7-9350-020968147796/9bca8d63d5fa610783847915bcff0ecac1273e5b4bed3f6fa1b07350e0135961",
-				"/kubepods/kubepods/besteffort/pod2c48913c-b29f-11e7-9350-020968147796/a55d9ac3b312d8a2627824b6d6dd8af66fbec439bf4e0ec22d6d9945ad337a38",
-			},
-			expectPodUID:      "",
-			expectContainerID: "",
-			expectCode:        codes.FailedPrecondition,
-			expectMsg:         "multiple container IDs found in cgroups (9bca8d63d5fa610783847915bcff0ecac1273e5b4bed3f6fa1b07350e0135961, a55d9ac3b312d8a2627824b6d6dd8af66fbec439bf4e0ec22d6d9945ad337a38)",
-		},
-		{
-			name: "more than one pod UID in cgroups",
-			cgroupPaths: []string{
-				"/user.slice",
-				"/kubepods/pod11111111-b29f-11e7-9350-020968147796/9bca8d63d5fa610783847915bcff0ecac1273e5b4bed3f6fa1b07350e0135961",
-				"/kubepods/kubepods/besteffort/pod22222222-b29f-11e7-9350-020968147796/9bca8d63d5fa610783847915bcff0ecac1273e5b4bed3f6fa1b07350e0135961",
-			},
-			expectPodUID:      "",
-			expectContainerID: "",
-			expectCode:        codes.FailedPrecondition,
-			expectMsg:         "multiple pod UIDs found in cgroups (11111111-b29f-11e7-9350-020968147796, 22222222-b29f-11e7-9350-020968147796)",
-		},
-	} {
-		tt := tt
-		t.Run(tt.name, func(t *testing.T) {
-			podUID, containerID, err := getPodUIDAndContainerIDFromCGroups(makeCGroups(tt.cgroupPaths))
-			spiretest.RequireGRPCStatus(t, err, tt.expectCode, tt.expectMsg)
-			if tt.expectCode != codes.OK {
-				assert.Empty(t, containerID)
-				return
-			}
-			assert.Equal(t, tt.expectPodUID, podUID)
-			assert.Equal(t, tt.expectContainerID, containerID)
-		})
-	}
-}
-
-func TestGetPodUIDAndContainerIDFromCGroupPath(t *testing.T) {
-	for _, tt := range []struct {
-		name              string
-		cgroupPath        string
-		expectPodUID      types.UID
-		expectContainerID string
-	}{
-		{
-			name:              "without QOS",
-			cgroupPath:        "/kubepods/pod2c48913c-b29f-11e7-9350-020968147796/9bca8d63d5fa610783847915bcff0ecac1273e5b4bed3f6fa1b07350e0135961",
-			expectPodUID:      "2c48913c-b29f-11e7-9350-020968147796",
-			expectContainerID: "9bca8d63d5fa610783847915bcff0ecac1273e5b4bed3f6fa1b07350e0135961",
-		},
-		{
-			name:              "with QOS",
-			cgroupPath:        "/kubepods/burstable/pod2c48913c-b29f-11e7-9350-020968147796/34a2062fd26c805aa8cf814cdfe479322b791f80afb9ea4db02d50375df14b41",
-			expectPodUID:      "2c48913c-b29f-11e7-9350-020968147796",
-			expectContainerID: "34a2062fd26c805aa8cf814cdfe479322b791f80afb9ea4db02d50375df14b41",
-		},
-		{
-			name:              "docker for desktop with QOS",
-			cgroupPath:        "/kubepods/kubepods/besteffort/pod6bd2a4d3-a55a-4450-b6fd-2a7ecc72c904/a55d9ac3b312d8a2627824b6d6dd8af66fbec439bf4e0ec22d6d9945ad337a38",
-			expectPodUID:      "6bd2a4d3-a55a-4450-b6fd-2a7ecc72c904",
-			expectContainerID: "a55d9ac3b312d8a2627824b6d6dd8af66fbec439bf4e0ec22d6d9945ad337a38",
-		},
-		{
-			name:              "kind with QOS",
-			cgroupPath:        "/docker/93529524695bb00d91c1f6dba692ea8d3550c3b94fb2463af7bc9ec82f992d26/kubepods/besteffort/poda2830d0d-b0f0-4ff0-81b5-0ee4e299cf80/09bc3d7ade839efec32b6bec4ec79d099027a668ddba043083ec21d3c3b8f1e6",
-			expectPodUID:      "a2830d0d-b0f0-4ff0-81b5-0ee4e299cf80",
-			expectContainerID: "09bc3d7ade839efec32b6bec4ec79d099027a668ddba043083ec21d3c3b8f1e6",
-		},
-		{
-			name:              "systemd with QOS and container runtime",
-			cgroupPath:        "/kubepods.slice/kubepods-burstable.slice/kubepods-burstable-pod2c48913c-b29f-11e7-9350-020968147796.slice/docker-9bca8d63d5fa610783847915bcff0ecac1273e5b4bed3f6fa1b07350e0135961.scope",
-			expectPodUID:      "2c48913c-b29f-11e7-9350-020968147796",
-			expectContainerID: "9bca8d63d5fa610783847915bcff0ecac1273e5b4bed3f6fa1b07350e0135961",
-		},
-		{
-			name:              "from a different cgroup namespace",
-			cgroupPath:        "/../../../burstable/pod095e82d2-713c-467a-a18a-cbb50a075296/6d1234da0f5aa7fa0ccae4c7d2d109929eb9a81694e6357bcd4547ab3985911b",
-			expectPodUID:      "095e82d2-713c-467a-a18a-cbb50a075296",
-			expectContainerID: "6d1234da0f5aa7fa0ccae4c7d2d109929eb9a81694e6357bcd4547ab3985911b",
-		},
-		{
-			name:              "not kubepods",
-			cgroupPath:        "/something/poda2830d0d-b0f0-4ff0-81b5-0ee4e299cf80/09bc3d7ade839efec32b6bec4ec79d099027a668ddba043083ec21d3c3b8f1e6",
-			expectPodUID:      "a2830d0d-b0f0-4ff0-81b5-0ee4e299cf80",
-			expectContainerID: "09bc3d7ade839efec32b6bec4ec79d099027a668ddba043083ec21d3c3b8f1e6",
-		},
-		{
-			name:              "just pod uid and container",
-			cgroupPath:        "/poda2830d0d-b0f0-4ff0-81b5-0ee4e299cf80/09bc3d7ade839efec32b6bec4ec79d099027a668ddba043083ec21d3c3b8f1e6",
-			expectPodUID:      "a2830d0d-b0f0-4ff0-81b5-0ee4e299cf80",
-			expectContainerID: "09bc3d7ade839efec32b6bec4ec79d099027a668ddba043083ec21d3c3b8f1e6",
-		},
-		{
-			name:       "just container segment",
-			cgroupPath: "/09bc3d7ade839efec32b6bec4ec79d099027a668ddba043083ec21d3c3b8f1e6",
-		},
-		{
-			name:       "no container segment",
-			cgroupPath: "/kubepods/poda2830d0d-b0f0-4ff0-81b5-0ee4e299cf80",
-		},
-		{
-			name:       "no pod uid segment",
-			cgroupPath: "/kubepods/09bc3d7ade839efec32b6bec4ec79d099027a668ddba043083ec21d3c3b8f1e6",
-		},
-		{
-			name:              "cri-containerd",
-			cgroupPath:        "/kubepods-besteffort-pod72f7f152_440c_66ac_9084_e0fc1d8a910c.slice:cri-containerd:b2a102854b4969b2ce98dc329c86b4fb2b06e4ad2cc8da9d8a7578c9cd2004a2",
-			expectPodUID:      "72f7f152-440c-66ac-9084-e0fc1d8a910c",
-			expectContainerID: "b2a102854b4969b2ce98dc329c86b4fb2b06e4ad2cc8da9d8a7578c9cd2004a2",
-		},
-		{
-			name:              "cri-o in combination with kubeedge",
-			cgroupPath:        "0::/../crio-45490e76e0878aaa4d9808f7d2eefba37f093c3efbba9838b6d8ab804d9bd814.scope",
-			expectPodUID:      "",
-			expectContainerID: "45490e76e0878aaa4d9808f7d2eefba37f093c3efbba9838b6d8ab804d9bd814",
-		},
-		{
-			name:              "cri-o in combination with minikube",
-			cgroupPath:        "9:devices:/kubepods.slice/kubepods-besteffort.slice/kubepods-besteffort-pod561fd272_d131_47ef_a01b_46a997a778f3.slice/crio-030ded69d4c98fcf69c988f75a5eb3a1b4357e1432bd5510c936a40d7e9a1198.scope",
-			expectPodUID:      "561fd272-d131-47ef-a01b-46a997a778f3",
-			expectContainerID: "030ded69d4c98fcf69c988f75a5eb3a1b4357e1432bd5510c936a40d7e9a1198",
-		},
-		{
-			name:       "uid generateds by kubernetes",
-			cgroupPath: "/kubepods/pod2732ca68f6358eba7703fb6f82a25c94",
-		},
-	} {
-		tt := tt
-		t.Run(tt.name, func(t *testing.T) {
-			t.Logf("cgroup path=%s", tt.cgroupPath)
-			podUID, containerID, ok := getPodUIDAndContainerIDFromCGroupPath(tt.cgroupPath)
-			if tt.expectContainerID == "" {
-				assert.False(t, ok)
-				assert.Empty(t, podUID)
-				assert.Empty(t, containerID)
-				return
-			}
-			assert.True(t, ok)
-			assert.Equal(t, tt.expectPodUID, podUID)
-			assert.Equal(t, tt.expectContainerID, containerID)
-		})
-	}
-}
-
-=======
->>>>>>> 6b4e5dcb
 type testFS string
 
 func (fs testFS) Open(path string) (io.ReadCloser, error) {
