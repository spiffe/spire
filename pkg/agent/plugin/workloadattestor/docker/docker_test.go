--- conflicted
+++ resolved
@@ -89,11 +89,7 @@
 		t.Run(tt.desc, func(t *testing.T) {
 			mockCtrl := gomock.NewController(t)
 			defer mockCtrl.Finish()
-<<<<<<< HEAD
-			mockDocker := mock_docker.NewMockDockerClient(mockCtrl)
-=======
-			mockDocker := NewMockDocker(mockCtrl)
->>>>>>> 2968f05c
+			mockDocker := mock_docker.NewMockDocker(mockCtrl)
 			mockFS := filesystem_mock.NewMockFileSystem(mockCtrl)
 
 			p := newTestPlugin(t, withMockDocker(mockDocker), withMockFS(mockFS))
@@ -185,11 +181,7 @@
 		t.Run(tt.desc, func(t *testing.T) {
 			mockCtrl := gomock.NewController(t)
 			defer mockCtrl.Finish()
-<<<<<<< HEAD
-			mockDocker := mock_docker.NewMockDockerClient(mockCtrl)
-=======
-			mockDocker := NewMockDocker(mockCtrl)
->>>>>>> 2968f05c
+			mockDocker := mock_docker.NewMockDocker(mockCtrl)
 			mockFS := filesystem_mock.NewMockFileSystem(mockCtrl)
 
 			p := newTestPlugin(
@@ -249,11 +241,7 @@
 func TestDockerError(t *testing.T) {
 	mockCtrl := gomock.NewController(t)
 	defer mockCtrl.Finish()
-<<<<<<< HEAD
-	mockDocker := mock_docker.NewMockDockerClient(mockCtrl)
-=======
-	mockDocker := NewMockDocker(mockCtrl)
->>>>>>> 2968f05c
+	mockDocker := mock_docker.NewMockDocker(mockCtrl)
 	mockFS := filesystem_mock.NewMockFileSystem(mockCtrl)
 
 	p := newTestPlugin(
@@ -279,11 +267,7 @@
 func TestDockerErrorRetries(t *testing.T) {
 	mockCtrl := gomock.NewController(t)
 	defer mockCtrl.Finish()
-<<<<<<< HEAD
-	mockDocker := mock_docker.NewMockDockerClient(mockCtrl)
-=======
-	mockDocker := NewMockDocker(mockCtrl)
->>>>>>> 2968f05c
+	mockDocker := mock_docker.NewMockDocker(mockCtrl)
 	mockFS := filesystem_mock.NewMockFileSystem(mockCtrl)
 	mockClock := clock.NewMock(t)
 
@@ -320,11 +304,7 @@
 func TestDockerErrorContextCancel(t *testing.T) {
 	mockCtrl := gomock.NewController(t)
 	defer mockCtrl.Finish()
-<<<<<<< HEAD
-	mockDocker := mock_docker.NewMockDockerClient(mockCtrl)
-=======
-	mockDocker := NewMockDocker(mockCtrl)
->>>>>>> 2968f05c
+	mockDocker := mock_docker.NewMockDocker(mockCtrl)
 	mockFS := filesystem_mock.NewMockFileSystem(mockCtrl)
 	mockClock := clock.NewMock(t)
 
@@ -458,13 +438,8 @@
 
 type testPluginOpt func(*Plugin)
 
-<<<<<<< HEAD
-func withMockDockerClient(m *mock_docker.MockDockerClient) testPluginOpt {
-	return func(p *DockerPlugin) {
-=======
-func withMockDocker(m *MockDocker) testPluginOpt {
+func withMockDocker(m *mock_docker.MockDocker) testPluginOpt {
 	return func(p *Plugin) {
->>>>>>> 2968f05c
 		p.docker = m
 	}
 }
