package aws

import (
	"context"
	"encoding/json"
<<<<<<< HEAD
	"io/ioutil"
	"net/http"
=======
	"errors"
>>>>>>> 8d7d9e3f
	"sync"

	"github.com/aws/aws-sdk-go/aws"
	"github.com/aws/aws-sdk-go/aws/ec2metadata"
	"github.com/aws/aws-sdk-go/aws/session"
	"github.com/hashicorp/go-hclog"
	"github.com/hashicorp/hcl"
	"github.com/spiffe/spire/pkg/agent/plugin/nodeattestor"
	"github.com/spiffe/spire/pkg/common/catalog"
	caws "github.com/spiffe/spire/pkg/common/plugin/aws"
	"github.com/spiffe/spire/proto/spire/common"
	spi "github.com/spiffe/spire/proto/spire/common/plugin"
	"google.golang.org/grpc/codes"
	"google.golang.org/grpc/status"
)

const (
	docPath = "instance-identity/document"
	sigPath = "instance-identity/signature"
)

var (
	iidError = caws.IidErrorClass
)

func BuiltIn() catalog.Plugin {
	return builtin(New())
}

func builtin(p *IIDAttestorPlugin) catalog.Plugin {
	return catalog.MakePlugin(caws.PluginName, nodeattestor.PluginServer(p))
}

// IIDAttestorConfig configures a IIDAttestorPlugin.
type IIDAttestorConfig struct {
	EC2MetadataEndpoint string `hcl:"ec2_metadata_endpoint"`
}

// IIDAttestorPlugin implements aws nodeattestation in the agent.
type IIDAttestorPlugin struct {
	log    hclog.Logger
	config *IIDAttestorConfig
	mtx    sync.RWMutex
}

// New creates a new IIDAttestorPlugin.
func New() *IIDAttestorPlugin {
	return &IIDAttestorPlugin{}
}

func (p *IIDAttestorPlugin) SetLogger(log hclog.Logger) {
	p.log = log
}

// FetchAttestationData fetches attestation data from the aws metadata server and sends an attestation response
// on given stream.
func (p *IIDAttestorPlugin) FetchAttestationData(stream nodeattestor.NodeAttestor_FetchAttestationDataServer) error {
	c, err := p.getConfig()
	if err != nil {
		return err
	}

<<<<<<< HEAD
	var attestationData *caws.IIDAttestationData

	if c.isLegacyConfig() {
		// Legacy configuration
		attestationData, err = legacyFetch(c)
		if err != nil {
			return err
		}
	} else {
		attestationData, err = fetchMetadata(c.EC2MetadataEndpoint)
		if err != nil {
			return err
		}
=======
	attestationData, err := fetchMetadata(c.EC2MetadataEndpoint)
	if err != nil {
		return err
>>>>>>> 8d7d9e3f
	}

	respData, err := json.Marshal(attestationData)
	if err != nil {
		return caws.AttestationStepError("marshaling the attested data", err)
	}

	return stream.Send(&nodeattestor.FetchAttestationDataResponse{
		AttestationData: &common.AttestationData{
			Type: caws.PluginName,
			Data: respData,
		},
	})
}

func fetchMetadata(endpoint string) (*caws.IIDAttestationData, error) {
	awsCfg := aws.NewConfig()
	if endpoint != "" {
		awsCfg.WithEndpoint(endpoint)
	}
	newSession, err := session.NewSession(awsCfg)
	if err != nil {
		return nil, err
	}

	client := ec2metadata.New(newSession)

	doc, err := client.GetDynamicData(docPath)
	if err != nil {
		return nil, err
	}

	sig, err := client.GetDynamicData(sigPath)
	if err != nil {
		return nil, err
	}

	return &caws.IIDAttestationData{
		Document:  doc,
		Signature: sig,
	}, nil
}

<<<<<<< HEAD
func legacyFetch(c *IIDAttestorConfig) (*caws.IIDAttestationData, error) {
	docBytes, err := httpGetBytes(c.DeprecatedIdentityDocumentURL)
	if err != nil {
		return nil, caws.AttestationStepError("retrieving the IID from AWS", err)
	}
	sigBytes, err := httpGetBytes(c.DeprecatedIdentitySignatureURL)
	if err != nil {
		return nil, caws.AttestationStepError("retrieving the IID signature from AWS", err)
	}
	return &caws.IIDAttestationData{
		Document:  string(docBytes),
		Signature: string(sigBytes),
	}, nil
}

=======
>>>>>>> 8d7d9e3f
// Configure configures the IIDAttestorPlugin.
func (p *IIDAttestorPlugin) Configure(ctx context.Context, req *spi.ConfigureRequest) (*spi.ConfigureResponse, error) {
	// Parse HCL config payload into config struct
	config := &IIDAttestorConfig{}
	if err := hcl.Decode(config, req.Configuration); err != nil {
		return nil, status.Errorf(codes.InvalidArgument, "unable to decode configuration: %v", err)
	}

	p.mtx.Lock()
	defer p.mtx.Unlock()

	p.config = config

	return &spi.ConfigureResponse{}, nil
}

// GetPluginInfo returns the version and other metadata of the plugin.
func (*IIDAttestorPlugin) GetPluginInfo(context.Context, *spi.GetPluginInfoRequest) (*spi.GetPluginInfoResponse, error) {
	return &spi.GetPluginInfoResponse{}, nil
}

func (p *IIDAttestorPlugin) getConfig() (*IIDAttestorConfig, error) {
	p.mtx.RLock()
	defer p.mtx.RUnlock()

	if p.config == nil {
		return nil, iidError.New("not configured")
	}
	return p.config, nil
<<<<<<< HEAD
}

// isLegacyConfig returns true if either deprecated configurable is set
func (c *IIDAttestorConfig) isLegacyConfig() bool {
	return c.EC2MetadataEndpoint == "" &&
		(c.DeprecatedIdentitySignatureURL != "" || c.DeprecatedIdentityDocumentURL != "")
}

func httpGetBytes(url string) ([]byte, error) {
	resp, err := http.Get(url) //nolint: gosec // URL is provided via explicit configuration
	if err != nil {
		return nil, err
	}
	defer resp.Body.Close()

	if resp.StatusCode != http.StatusOK {
		return nil, iidError.New("unexpected status code: %d", resp.StatusCode)
	}

	bytes, err := ioutil.ReadAll(resp.Body)
	if err != nil {
		return nil, err
	}
	return bytes, nil
=======
>>>>>>> 8d7d9e3f
}<|MERGE_RESOLUTION|>--- conflicted
+++ resolved
@@ -3,12 +3,6 @@
 import (
 	"context"
 	"encoding/json"
-<<<<<<< HEAD
-	"io/ioutil"
-	"net/http"
-=======
-	"errors"
->>>>>>> 8d7d9e3f
 	"sync"
 
 	"github.com/aws/aws-sdk-go/aws"
@@ -71,25 +65,9 @@
 		return err
 	}
 
-<<<<<<< HEAD
-	var attestationData *caws.IIDAttestationData
-
-	if c.isLegacyConfig() {
-		// Legacy configuration
-		attestationData, err = legacyFetch(c)
-		if err != nil {
-			return err
-		}
-	} else {
-		attestationData, err = fetchMetadata(c.EC2MetadataEndpoint)
-		if err != nil {
-			return err
-		}
-=======
 	attestationData, err := fetchMetadata(c.EC2MetadataEndpoint)
 	if err != nil {
 		return err
->>>>>>> 8d7d9e3f
 	}
 
 	respData, err := json.Marshal(attestationData)
@@ -133,24 +111,6 @@
 	}, nil
 }
 
-<<<<<<< HEAD
-func legacyFetch(c *IIDAttestorConfig) (*caws.IIDAttestationData, error) {
-	docBytes, err := httpGetBytes(c.DeprecatedIdentityDocumentURL)
-	if err != nil {
-		return nil, caws.AttestationStepError("retrieving the IID from AWS", err)
-	}
-	sigBytes, err := httpGetBytes(c.DeprecatedIdentitySignatureURL)
-	if err != nil {
-		return nil, caws.AttestationStepError("retrieving the IID signature from AWS", err)
-	}
-	return &caws.IIDAttestationData{
-		Document:  string(docBytes),
-		Signature: string(sigBytes),
-	}, nil
-}
-
-=======
->>>>>>> 8d7d9e3f
 // Configure configures the IIDAttestorPlugin.
 func (p *IIDAttestorPlugin) Configure(ctx context.Context, req *spi.ConfigureRequest) (*spi.ConfigureResponse, error) {
 	// Parse HCL config payload into config struct
@@ -180,31 +140,4 @@
 		return nil, iidError.New("not configured")
 	}
 	return p.config, nil
-<<<<<<< HEAD
-}
-
-// isLegacyConfig returns true if either deprecated configurable is set
-func (c *IIDAttestorConfig) isLegacyConfig() bool {
-	return c.EC2MetadataEndpoint == "" &&
-		(c.DeprecatedIdentitySignatureURL != "" || c.DeprecatedIdentityDocumentURL != "")
-}
-
-func httpGetBytes(url string) ([]byte, error) {
-	resp, err := http.Get(url) //nolint: gosec // URL is provided via explicit configuration
-	if err != nil {
-		return nil, err
-	}
-	defer resp.Body.Close()
-
-	if resp.StatusCode != http.StatusOK {
-		return nil, iidError.New("unexpected status code: %d", resp.StatusCode)
-	}
-
-	bytes, err := ioutil.ReadAll(resp.Body)
-	if err != nil {
-		return nil, err
-	}
-	return bytes, nil
-=======
->>>>>>> 8d7d9e3f
 }