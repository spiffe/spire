package util

import (
	"context"
	"fmt"
	"runtime/debug"
	"sync"
)

type TaskRunner struct {
	wg        sync.WaitGroup
	ctx       context.Context
	cancels   []context.CancelFunc
	errch     chan error
	taskCount int
}

func NewTaskRunner(ctx context.Context) *TaskRunner {
	return &TaskRunner{
		ctx:   ctx,
		errch: make(chan error, 1),
	}
}

func (t *TaskRunner) StartTasks(tasks ...func(context.Context) error) {
	ctx, cancel := context.WithCancel(t.ctx)
	t.cancels = append(t.cancels, cancel)

	runTask := func(task func(context.Context) error) (err error) {
		defer func() {
			if r := recover(); r != nil {
				err = fmt.Errorf("panic: %v\n%s\n", r, string(debug.Stack()))
			}
			t.wg.Done()
		}()
		return task(ctx)
	}

	lenTasks := len(tasks)
	t.taskCount += lenTasks
	t.wg.Add(lenTasks)
	for _, task := range tasks {
		go func() {
			t.errch <- runTask(task)
		}()
	}
}

func (t *TaskRunner) Wait() error {
	defer func() {
		for _, cancel := range t.cancels {
			cancel()
		}
		t.wg.Wait()
	}()

	for complete := 0; complete < t.taskCount; {
		select {
		case <-t.ctx.Done():
			return t.ctx.Err()
		case err := <-t.errch:
			if err != nil {
				return err
			}
			complete++
		}
	}

	return nil
<<<<<<< HEAD
}

// RunTasks executes all the provided functions concurrently and waits for
// them all to complete. If a function returns an error, all other functions
// are canceled (i.e. the context they are passed is canceled) and the error is
// returned. If all functions finish to completion successfully, RunTasks
// returns nil. If the context passed to RunTasks is canceled then each
// function is canceled and RunTasks returns ctx.Err(). Tasks passed to
// RunTasks MUST support cancellation via the provided context for RunTasks to
// work properly.
func RunTasks(ctx context.Context, tasks ...func(context.Context) error) error {
	t := NewTaskRunner(ctx)
	t.StartTasks(tasks...)
	return t.Wait()
}

// SerialRun executes all the provided functions serially.
// If all functions finish to completion successfully, SerialRun
// returns nil. If the context passed to SerialRun is canceled
// then each function is canceled and SerialRun returns ctx.Err().
// Tasks passed to SerialRun MUST support cancellation via the provided
// context for SerialRun to work properly.
func SerialRun(tasks ...func(context.Context) error) func(ctx context.Context) error {
	return func(ctx context.Context) (err error) {
		defer func() {
			if r := recover(); r != nil {
				err = fmt.Errorf("panic: %v\n%s\n", r, string(debug.Stack()))
			}
		}()

		for _, task := range tasks {
			if err := task(ctx); err != nil {
				return err
			}
		}
		return nil
	}
=======
>>>>>>> 81d54ef5
}<|MERGE_RESOLUTION|>--- conflicted
+++ resolved
@@ -67,7 +67,6 @@
 	}
 
 	return nil
-<<<<<<< HEAD
 }
 
 // RunTasks executes all the provided functions concurrently and waits for
@@ -82,29 +81,4 @@
 	t := NewTaskRunner(ctx)
 	t.StartTasks(tasks...)
 	return t.Wait()
-}
-
-// SerialRun executes all the provided functions serially.
-// If all functions finish to completion successfully, SerialRun
-// returns nil. If the context passed to SerialRun is canceled
-// then each function is canceled and SerialRun returns ctx.Err().
-// Tasks passed to SerialRun MUST support cancellation via the provided
-// context for SerialRun to work properly.
-func SerialRun(tasks ...func(context.Context) error) func(ctx context.Context) error {
-	return func(ctx context.Context) (err error) {
-		defer func() {
-			if r := recover(); r != nil {
-				err = fmt.Errorf("panic: %v\n%s\n", r, string(debug.Stack()))
-			}
-		}()
-
-		for _, task := range tasks {
-			if err := task(ctx); err != nil {
-				return err
-			}
-		}
-		return nil
-	}
-=======
->>>>>>> 81d54ef5
 }