# Telemetry

The SPIRE Server and Agent can be configured to emit metrics that can be sent to the supported metrics collectors. For instructions on how to configure them properly, please refer to the [Telemetry Configuration](telemetry_config.md) guide.

The following metrics are emitted:

## SPIRE Server

<<<<<<< HEAD
| Type         | Keys                                           | Labels            | Description                                                                           |
|--------------|------------------------------------------------|-------------------|---------------------------------------------------------------------------------------|
| Call Counter | `rpc`, `<service>`, `<method>`                 |                   | Call counters over the [SPIRE Server RPCs](https://github.com/spiffe/spire-api-sdk).  |
| Counter      | `bundle_manager`, `update`, `federated_bundle` | `trust_domain_id` | The bundle endpoint manager updated a federated bundle                                |
| Call Counter | `bundle_manager`, `fetch`, `federated_bundle`  | `trust_domain_id` | The bundle endpoint manager is fetching federated bundle.                             |
| Call Counter | `ca`, `manager`, `bundle`, `prune`             |                   | The CA manager is pruning a bundle.                                                   |
| Counter      | `ca`, `manager`, `bundle`, `pruned`            |                   | The CA manager has successfully pruned a bundle.                                      |
| Call Counter | `ca`, `manager`, `jwt_key`, `prepare`          |                   | The CA manager is preparing a JWT Key.                                                |
| Counter      | `ca`, `manager`, `x509_ca`, `activate`         |                   | The CA manager has successfully activated an X.509 CA.                                |
| Call Counter | `ca`, `manager`, `x509_ca`, `prepare`          |                   | The CA manager is preparing an X.509 CA.                                              |
| Call Counter | `datastore`, `bundle`, `append`                |                   | The Datastore is appending a bundle.                                                  |
| Call Counter | `datastore`, `bundle`, `count`                 |                   | The Datastore is counting bundles.                                                    |
| Call Counter | `datastore`, `bundle`, `create`                |                   | The Datastore is creating a bundle.                                                   |
| Call Counter | `datastore`, `bundle`, `delete`                |                   | The Datastore is deleting a bundle.                                                   |
| Call Counter | `datastore`, `bundle`, `fetch`                 |                   | The Datastore is fetching a bundle.                                                   |
| Call Counter | `datastore`, `bundle`, `list`                  |                   | The Datastore is listing bundles.                                                     |
| Call Counter | `datastore`, `bundle`, `prune`                 |                   | The Datastore is pruning a bundle.                                                    |
| Call Counter | `datastore`, `bundle`, `set`                   |                   | The Datastore is setting a bundle.                                                    |
| Call Counter | `datastore`, `bundle`, `update`                |                   | The Datastore is updating a bundle.                                                   |
| Call Counter | `datastore`, `join_token`, `create`            |                   | The Datastore is creating a join token.                                               |
| Call Counter | `datastore`, `join_token`, `delete`            |                   | The Datastore is deleting a join token.                                               |
| Call Counter | `datastore`, `join_token`, `fetch`             |                   | The Datastore is fetching a join token.                                               |                                              |
| Call Counter | `datastore`, `join_token`, `prune`             |                   | The Datastore is pruning join tokens.                                                 |                                               |
| Call Counter | `datastore`, `node`, `count`                   |                   | The Datastore is counting nodes.                                                      |
| Call Counter | `datastore`, `node`, `create`                  |                   | The Datastore  is creating a node.                                                    |
| Call Counter | `datastore`, `node`, `delete`                  |                   | The Datastore is deleting a node.                                                     |
| Call Counter | `datastore`, `node`, `fetch`                   |                   | The Datastore is fetching nodes.                                                      |
| Call Counter | `datastore`, `node`, `list`                    |                   | The Datastore is listing nodes.                                                       |
| Call Counter | `datastore`, `node`, `selectors`, `fetch`      |                   | The Datastore is fetching selectors for a node.                                       |
| Call Counter | `datastore`, `node`, `selectors`, `list`       |                   | The Datastore is listing selectors for a node.                                        |
| Call Counter | `datastore`, `node`, `selectors`, `set`        |                   | The Datastore is setting selectors for a node.                                        |
| Call Counter | `datastore`, `node`, `update`                  |                   | The Datastore is updating a node.                                                     |
| Call Counter | `datastore`, `registration_entry`, `count`     |                   | The Datastore is counting registration entries.                                       |
| Call Counter | `datastore`, `registration_entry`, `create`    |                   | The Datastore is creating a registration entry.                                       |
| Call Counter | `datastore`, `registration_entry`, `delete`    |                   | The Datastore is deleting a registration entry.                                       |
| Call Counter | `datastore`, `registration_entry`, `fetch`     |                   | The Datastore is fetching registration entries.                                       |
| Call Counter | `datastore`, `registration_entry`, `list`      |                   | The Datastore is listing registration entries.                                        |
| Call Counter | `datastore`, `registration_entry`, `prune`     |                   | The Datastore is pruning registration entries.                                        |
| Call Counter | `datastore`, `registration_entry`, `update`    |                   | The Datastore is updating a registration entry.                                       |
| Call Counter | `entry`, `cache`, `reload`                     |                   | The Server is reloading its in-memory entry cache from the datastore.                 |
| Counter      | `manager`, `jwt_key`, `activate`               |                   | The CA manager has successfully activated a JWT Key.                                  |
| Gauge        | `manager`, `x509_ca`, `rotate`, `ttl`          | `trust_domain_id` | The CA manager is rotating the X.509 CA with a given TTL for a specific Trust Domain. |
| Call Counter | `registration_entry`, `manager`, `prune`       |                   | The Registration manager is pruning entries.                                          |
| Counter      | `server_ca`, `sign`, `jwt_svid`                |                   | The CA has successfully signed a JWT SVID.                                            |
| Counter      | `server_ca`, `sign`, `x509_ca_svid`            |                   | The CA has successfully signed an X.509 CA SVID.                                      |
| Counter      | `server_ca`, `sign`, `x509_svid`               |                   | The CA has successfully signed an X.509 SVID.                                         |
| Call Counter | `svid`, `rotate`                               |                   | The Server's SVID is being rotated.                                                   |
| Gauge        | `started`                                      | `version`         | The version of the Server.                                                            |
| Gauge        | `uptime_in_ms`                                 |                   | The uptime of the Server in milliseconds.                                             |
=======
| Type         | Keys                                           | Labels                       | Description                                                                           |
|--------------|------------------------------------------------|------------------------------|---------------------------------------------------------------------------------------|
| Call Counter | `rpc`, `<service>`, `<method>`                 |                              | Call counters over the [SPIRE Server RPCs](https://github.com/spiffe/spire-api-sdk).  |
| Counter      | `bundle_manager`, `update`, `federated_bundle` | `trust_domain_id`            | The bundle endpoint manager updated a federated bundle                                |
| Call Counter | `ca`, `manager`, `bundle`, `prune`             |                              | The CA manager is pruning a bundle.                                                   |
| Counter      | `ca`, `manager`, `bundle`, `pruned`            |                              | The CA manager has successfully pruned a bundle.                                      |
| Call Counter | `ca`, `manager`, `jwt_key`, `prepare`          |                              | The CA manager is preparing a JWT Key.                                                |
| Counter      | `ca`, `manager`, `x509_ca`, `activate`         |                              | The CA manager has successfully activated an X.509 CA.                                |
| Call Counter | `ca`, `manager`, `x509_ca`, `prepare`          |                              | The CA manager is preparing an X.509 CA.                                              |
| Call Counter | `datastore`, `bundle`, `append`                |                              | The Datastore is appending a bundle.                                                  |
| Call Counter | `datastore`, `bundle`, `count`                 |                              | The Datastore is counting bundles.                                                    |
| Call Counter | `datastore`, `bundle`, `create`                |                              | The Datastore is creating a bundle.                                                   |
| Call Counter | `datastore`, `bundle`, `delete`                |                              | The Datastore is deleting a bundle.                                                   |
| Call Counter | `datastore`, `bundle`, `fetch`                 |                              | The Datastore is fetching a bundle.                                                   |
| Call Counter | `datastore`, `bundle`, `list`                  |                              | The Datastore is listing bundles.                                                     |
| Call Counter | `datastore`, `bundle`, `prune`                 |                              | The Datastore is pruning a bundle.                                                    |
| Call Counter | `datastore`, `bundle`, `set`                   |                              | The Datastore is setting a bundle.                                                    |
| Call Counter | `datastore`, `bundle`, `update`                |                              | The Datastore is updating a bundle.                                                   |
| Call Counter | `datastore`, `join_token`, `create`            |                              | The Datastore is creating a join token.                                               |
| Call Counter | `datastore`, `join_token`, `delete`            |                              | The Datastore is deleting a join token.                                               |
| Call Counter | `datastore`, `join_token`, `fetch`             |                              | The Datastore is fetching a join token.                                               |                                              |
| Call Counter | `datastore`, `join_token`, `prune`             |                              | The Datastore is pruning join tokens.                                                 |                                               |
| Call Counter | `datastore`, `node`, `count`                   |                              | The Datastore is counting nodes.                                                      |
| Call Counter | `datastore`, `node`, `create`                  |                              | The Datastore  is creating a node.                                                    |
| Call Counter | `datastore`, `node`, `delete`                  |                              | The Datastore is deleting a node.                                                     |
| Call Counter | `datastore`, `node`, `fetch`                   |                              | The Datastore is fetching nodes.                                                      |
| Call Counter | `datastore`, `node`, `list`                    |                              | The Datastore is listing nodes.                                                       |
| Call Counter | `datastore`, `node`, `selectors`, `fetch`      |                              | The Datastore is fetching selectors for a node.                                       |
| Call Counter | `datastore`, `node`, `selectors`, `list`       |                              | The Datastore is listing selectors for a node.                                        |
| Call Counter | `datastore`, `node`, `selectors`, `set`        |                              | The Datastore is setting selectors for a node.                                        |
| Call Counter | `datastore`, `node`, `update`                  |                              | The Datastore is updating a node.                                                     |
| Call Counter | `datastore`, `registration_entry`, `count`     |                              | The Datastore is counting registration entries.                                       |
| Call Counter | `datastore`, `registration_entry`, `create`    |                              | The Datastore is creating a registration entry.                                       |
| Call Counter | `datastore`, `registration_entry`, `delete`    |                              | The Datastore is deleting a registration entry.                                       |
| Call Counter | `datastore`, `registration_entry`, `fetch`     |                              | The Datastore is fetching registration entries.                                       |
| Call Counter | `datastore`, `registration_entry`, `list`      |                              | The Datastore is listing registration entries.                                        |
| Call Counter | `datastore`, `registration_entry`, `prune`     |                              | The Datastore is pruning registration entries.                                        |
| Call Counter | `datastore`, `registration_entry`, `update`    |                              | The Datastore is updating a registration entry.                                       |
| Call Counter | `entry`, `cache`, `reload`                     |                              | The Server is reloading its in-memory entry cache from the datastore.                 |
| Counter      | `manager`, `jwt_key`, `activate`               |                              | The CA manager has successfully activated a JWT Key.                                  |
| Gauge        | `manager`, `x509_ca`, `rotate`, `ttl`          | `trust_domain_id`            | The CA manager is rotating the X.509 CA with a given TTL for a specific Trust Domain. |
| Call Counter | `registration_entry`, `manager`, `prune`       |                              | The Registration manager is pruning entries.                                          |
| Counter      | `server_ca`, `sign`, `jwt_svid`                |                              | The CA has successfully signed a JWT SVID.                                            |
| Counter      | `server_ca`, `sign`, `x509_ca_svid`            |                              | The CA has successfully signed an X.509 CA SVID.                                      |
| Counter      | `server_ca`, `sign`, `x509_svid`               |                              | The CA has successfully signed an X.509 SVID.                                         |
| Call Counter | `svid`, `rotate`                               |                              | The Server's SVID is being rotated.                                                   |
| Gauge        | `started`                                      | `version`, `trust_domain_id` | Information about the Server.                                                         |
| Gauge        | `uptime_in_ms`                                 |                              | The uptime of the Server in milliseconds.                                             |
>>>>>>> 62eca9cf

## SPIRE Agent

| Type         | Keys                                       | Labels                       | Description                                                                           |
|--------------|--------------------------------------------|------------------------------|---------------------------------------------------------------------------------------|
| Call Counter | `rpc`, `<service>`, `<method>`             |                              | Call counters over the [SPIRE Agent RPCs](<https://github.com/spiffe/spire-api-sdk>). |
| Call Counter | `agent_key_manager`, `generate_key_pair`   |                              | The KeyManager is generating a key pair.                                              |
| Call Counter | `agent_key_manager`, `fetch_private_key`   |                              | The KeyManager is fetching a private key.                                             |
| Call Counter | `agent_key_manager`, `store_private_key`   |                              | The KeyManager is storing a private key.                                              |
| Call Counter | `agent_svid`, `rotate`                     |                              | The Agent's SVID is being rotated.                                                    |
| Sample       | `cache_manager`, `expiring_svids`          |                              | The number of expiring SVIDs that the Cache Manager has.                              |
| Sample       | `cache_manager`, `outdated_svids`          |                              | The number of outdated SVIDs that the Cache Manager has.                              |
| Call Counter | `manager`, `sync`, `fetch_entries_updates` |                              | The Sync Manager is fetching entries updates.                                         |
| Call Counter | `manager`, `sync`, `fetch_svids_updates`   |                              | The Sync Manager is fetching SVIDs updates.                                           |
| Call Counter | `node`, `attestor`, `new_svid`             |                              | The Node Attestor is calling to get an SVID.                                          |
| Counter      | `sds_api`, `connections`                   |                              | The SDS API has successfully established a connection.                                |
| Gauge        | `sds_api`, `connections`                   |                              | The number of active connection that the SDS API has.                                 |
| Counter      | `workload_api`, `bundles_update`, `jwt`    |                              | The Workload API has successfully updated a JWT bundle.                               |
| Counter      | `workload_api`, `connection`               |                              | The Workload API has successfully established a new connection.                       |
| Gauge        | `workload_api`, `connections`              |                              | The number of active connections that the Workload API has.                           |
| Sample       | `workload_api`, `discovered_selectors`     |                              | The number of selectors discovered during a workload attestation process.             |
| Call Counter | `workload_api`, `workload_attestation`     |                              | The Workload API is performing a workload attestation.                                |
| Call Counter | `workload_api`, `workload_attestor`        | `attestor`                   | The Workload API is invoking a given attestor.                                        |
| Gauge        | `started`                                  | `version`, `trust_domain_id` | Information about the Agent.                                                          |
| Gauge        | `uptime_in_ms`                             |                              | The uptime of the Agent in milliseconds.                                              |

Note: These are the keys and labels that SPIRE emits, but the format of the
metric once ingested could vary depending on the metric collector. For example,
in StatsD, the metric emitted when rotating an Agent SVID (`agent_svid`,
`rotate`) can be found as
`spire_agent_agent_svid_rotate_internal_host-agent-0`, where `host-agent-0` is
the hostname and `spire-agent` is the service name.

## Call Counters

Call counters are aggregate metric types that emit several metrics related to
the issuance of a "call" to a method or RPC. The following metrics are
produced for a call counter:

- A counter representing the number of calls using the call counter key
- A sample of the elapsed time for the call using the call counter
  key+`".elapsed_time"`

Additionally, the metrics emitted above each carry a `status` label (in
addition to any other labels for specific to the individual call counter) that
holds the [gRPC status code](https://pkg.go.dev/google.golang.org/grpc/codes#Code)
of the call.

For example, a successful invocation of the SPIRE Server `AttestAgent` RPC
would produce the following metrics:

```text
spire_server.rpc.agent.v1.agent.attest_agent:1|c|#status:OK
spire_server.rpc.agent.v1.agent.attest_agent.elapsed_time:1.045773|ms|#status:OK
```<|MERGE_RESOLUTION|>--- conflicted
+++ resolved
@@ -6,61 +6,11 @@
 
 ## SPIRE Server
 
-<<<<<<< HEAD
-| Type         | Keys                                           | Labels            | Description                                                                           |
-|--------------|------------------------------------------------|-------------------|---------------------------------------------------------------------------------------|
-| Call Counter | `rpc`, `<service>`, `<method>`                 |                   | Call counters over the [SPIRE Server RPCs](https://github.com/spiffe/spire-api-sdk).  |
-| Counter      | `bundle_manager`, `update`, `federated_bundle` | `trust_domain_id` | The bundle endpoint manager updated a federated bundle                                |
-| Call Counter | `bundle_manager`, `fetch`, `federated_bundle`  | `trust_domain_id` | The bundle endpoint manager is fetching federated bundle.                             |
-| Call Counter | `ca`, `manager`, `bundle`, `prune`             |                   | The CA manager is pruning a bundle.                                                   |
-| Counter      | `ca`, `manager`, `bundle`, `pruned`            |                   | The CA manager has successfully pruned a bundle.                                      |
-| Call Counter | `ca`, `manager`, `jwt_key`, `prepare`          |                   | The CA manager is preparing a JWT Key.                                                |
-| Counter      | `ca`, `manager`, `x509_ca`, `activate`         |                   | The CA manager has successfully activated an X.509 CA.                                |
-| Call Counter | `ca`, `manager`, `x509_ca`, `prepare`          |                   | The CA manager is preparing an X.509 CA.                                              |
-| Call Counter | `datastore`, `bundle`, `append`                |                   | The Datastore is appending a bundle.                                                  |
-| Call Counter | `datastore`, `bundle`, `count`                 |                   | The Datastore is counting bundles.                                                    |
-| Call Counter | `datastore`, `bundle`, `create`                |                   | The Datastore is creating a bundle.                                                   |
-| Call Counter | `datastore`, `bundle`, `delete`                |                   | The Datastore is deleting a bundle.                                                   |
-| Call Counter | `datastore`, `bundle`, `fetch`                 |                   | The Datastore is fetching a bundle.                                                   |
-| Call Counter | `datastore`, `bundle`, `list`                  |                   | The Datastore is listing bundles.                                                     |
-| Call Counter | `datastore`, `bundle`, `prune`                 |                   | The Datastore is pruning a bundle.                                                    |
-| Call Counter | `datastore`, `bundle`, `set`                   |                   | The Datastore is setting a bundle.                                                    |
-| Call Counter | `datastore`, `bundle`, `update`                |                   | The Datastore is updating a bundle.                                                   |
-| Call Counter | `datastore`, `join_token`, `create`            |                   | The Datastore is creating a join token.                                               |
-| Call Counter | `datastore`, `join_token`, `delete`            |                   | The Datastore is deleting a join token.                                               |
-| Call Counter | `datastore`, `join_token`, `fetch`             |                   | The Datastore is fetching a join token.                                               |                                              |
-| Call Counter | `datastore`, `join_token`, `prune`             |                   | The Datastore is pruning join tokens.                                                 |                                               |
-| Call Counter | `datastore`, `node`, `count`                   |                   | The Datastore is counting nodes.                                                      |
-| Call Counter | `datastore`, `node`, `create`                  |                   | The Datastore  is creating a node.                                                    |
-| Call Counter | `datastore`, `node`, `delete`                  |                   | The Datastore is deleting a node.                                                     |
-| Call Counter | `datastore`, `node`, `fetch`                   |                   | The Datastore is fetching nodes.                                                      |
-| Call Counter | `datastore`, `node`, `list`                    |                   | The Datastore is listing nodes.                                                       |
-| Call Counter | `datastore`, `node`, `selectors`, `fetch`      |                   | The Datastore is fetching selectors for a node.                                       |
-| Call Counter | `datastore`, `node`, `selectors`, `list`       |                   | The Datastore is listing selectors for a node.                                        |
-| Call Counter | `datastore`, `node`, `selectors`, `set`        |                   | The Datastore is setting selectors for a node.                                        |
-| Call Counter | `datastore`, `node`, `update`                  |                   | The Datastore is updating a node.                                                     |
-| Call Counter | `datastore`, `registration_entry`, `count`     |                   | The Datastore is counting registration entries.                                       |
-| Call Counter | `datastore`, `registration_entry`, `create`    |                   | The Datastore is creating a registration entry.                                       |
-| Call Counter | `datastore`, `registration_entry`, `delete`    |                   | The Datastore is deleting a registration entry.                                       |
-| Call Counter | `datastore`, `registration_entry`, `fetch`     |                   | The Datastore is fetching registration entries.                                       |
-| Call Counter | `datastore`, `registration_entry`, `list`      |                   | The Datastore is listing registration entries.                                        |
-| Call Counter | `datastore`, `registration_entry`, `prune`     |                   | The Datastore is pruning registration entries.                                        |
-| Call Counter | `datastore`, `registration_entry`, `update`    |                   | The Datastore is updating a registration entry.                                       |
-| Call Counter | `entry`, `cache`, `reload`                     |                   | The Server is reloading its in-memory entry cache from the datastore.                 |
-| Counter      | `manager`, `jwt_key`, `activate`               |                   | The CA manager has successfully activated a JWT Key.                                  |
-| Gauge        | `manager`, `x509_ca`, `rotate`, `ttl`          | `trust_domain_id` | The CA manager is rotating the X.509 CA with a given TTL for a specific Trust Domain. |
-| Call Counter | `registration_entry`, `manager`, `prune`       |                   | The Registration manager is pruning entries.                                          |
-| Counter      | `server_ca`, `sign`, `jwt_svid`                |                   | The CA has successfully signed a JWT SVID.                                            |
-| Counter      | `server_ca`, `sign`, `x509_ca_svid`            |                   | The CA has successfully signed an X.509 CA SVID.                                      |
-| Counter      | `server_ca`, `sign`, `x509_svid`               |                   | The CA has successfully signed an X.509 SVID.                                         |
-| Call Counter | `svid`, `rotate`                               |                   | The Server's SVID is being rotated.                                                   |
-| Gauge        | `started`                                      | `version`         | The version of the Server.                                                            |
-| Gauge        | `uptime_in_ms`                                 |                   | The uptime of the Server in milliseconds.                                             |
-=======
 | Type         | Keys                                           | Labels                       | Description                                                                           |
 |--------------|------------------------------------------------|------------------------------|---------------------------------------------------------------------------------------|
 | Call Counter | `rpc`, `<service>`, `<method>`                 |                              | Call counters over the [SPIRE Server RPCs](https://github.com/spiffe/spire-api-sdk).  |
 | Counter      | `bundle_manager`, `update`, `federated_bundle` | `trust_domain_id`            | The bundle endpoint manager updated a federated bundle                                |
+| Call Counter | `bundle_manager`, `fetch`, `federated_bundle`  | `trust_domain_id`            | The bundle endpoint manager is fetching federated bundle.                             |
 | Call Counter | `ca`, `manager`, `bundle`, `prune`             |                              | The CA manager is pruning a bundle.                                                   |
 | Counter      | `ca`, `manager`, `bundle`, `pruned`            |                              | The CA manager has successfully pruned a bundle.                                      |
 | Call Counter | `ca`, `manager`, `jwt_key`, `prepare`          |                              | The CA manager is preparing a JWT Key.                                                |
@@ -105,7 +55,6 @@
 | Call Counter | `svid`, `rotate`                               |                              | The Server's SVID is being rotated.                                                   |
 | Gauge        | `started`                                      | `version`, `trust_domain_id` | Information about the Server.                                                         |
 | Gauge        | `uptime_in_ms`                                 |                              | The uptime of the Server in milliseconds.                                             |
->>>>>>> 62eca9cf
 
 ## SPIRE Agent
 
