--- conflicted
+++ resolved
@@ -22,21 +22,12 @@
 
 The following actions are required to set up the plugin:
 
-<<<<<<< HEAD
-- Bind ClusterRole or Role that can `get` and `patch` the ConfigMap to Service Account.
-    - In the case of in-cluster SPIRE Server, it is Service Account that runs the SPIRE Server.
-    - In the case of out-of-cluster SPIRE Server, it is Service Account that interacts with the Kubernetes API server.
-    - In the case of setting `webhook_label`, the ClusterRole or Role additionally needs permissions to `get`, `list`, `patch`, and `watch` `mutatingwebhookconfigurations` and `validatingwebhookconfigurations`.
-    - In the case of setting `api_service_label`, the ClusterRole or Role additionally needs permissions to `get`, `list`, `patch`, and `watch` `apiservices`.
-- Create the ConfigMap that the plugin pushes.
-=======
 - Bind ClusterRole or Role that can `get` and `patch` the ConfigMap to Service Account
   - In the case of in-cluster SPIRE server, it is Service Account that runs the SPIRE server
   - In the case of out-of-cluster SPIRE server, it is Service Account that interacts with the Kubernetes API server
   - In the case of setting `webhook_label`, the ClusterRole or Role additionally needs permissions to `get`, `list`, `patch`, and `watch` `mutatingwebhookconfigurations` and `validatingwebhookconfigurations`.
   - In the case of setting `api_service_label`, the ClusterRole or Role additionally needs permissions to `get`, `list`, `patch`, and `watch` `apiservices`.
 - Create the ConfigMap that the plugin pushes
->>>>>>> 6875464f
 
 For example:
 
