--- conflicted
+++ resolved
@@ -188,7 +188,6 @@
 	return []*types.Entry{e}, nil
 }
 
-<<<<<<< HEAD
 func updateEntries(ctx context.Context, c entry.EntryClient, entries []*types.Entry) error {
 	resp, err := c.BatchUpdateEntry(ctx, &entry.BatchUpdateEntryRequest{
 		Entries: entries,
@@ -215,18 +214,6 @@
 	for _, e := range succeeded {
 		printEntry(e.Entry)
 	}
-=======
-func (UpdateCLI) registerEntries(ctx context.Context, c registration.RegistrationClient, entries []*common.RegistrationEntry) error {
-	for _, e := range entries {
-		updated, err := c.UpdateEntry(ctx, &registration.UpdateEntryRequest{
-			Entry: e,
-		})
-		if err != nil {
-			fmt.Println("FAILED to update the following entry:")
-			printEntry(e)
-			return err
-		}
->>>>>>> 91e2b1ba
 
 	// Print entries that failed to be updated
 	if len(failed) > 0 {
