package entry

import (
	"errors"
	"flag"
	"fmt"

	"github.com/spiffe/spire/cmd/spire-server/util"
	"github.com/spiffe/spire/pkg/common/idutil"
	"github.com/spiffe/spire/proto/spire/api/server/entry/v1"
	"github.com/spiffe/spire/proto/spire/types"
	"google.golang.org/grpc/codes"

	"golang.org/x/net/context"
)

type CreateConfig struct {
	// Socket path of registration API
	RegistrationUDSPath string

	// Path to an optional data file. If set, other
	// opts will be ignored.
	Path string

	// Type and value are delimited by a colon (:)
	// ex. "unix:uid:1000" or "spiffe_id:spiffe://example.org/foo"
	Selectors StringsFlag

	ParentID string
	SpiffeID string
	TTL      int

	// List of SPIFFE IDs of trust domains the registration entry is federated with
	FederatesWith StringsFlag

	// Whether or not the registration entry is for an "admin" workload
	Admin bool

	// Whether or not the entry is for a downstream SPIRE server
	Downstream bool

	// Whether or not the entry represents a node or group of nodes
	Node bool

	// Expiry of entry
	EntryExpiry int64

	// DNSNames entries for SVIDs based on this entry
	DNSNames StringsFlag
}

// Validate performs basic validation, even on fields that we
// have defaults defined for
func (rc *CreateConfig) Validate() (err error) {
	if rc.RegistrationUDSPath == "" {
		return errors.New("a socket path for registration api is required")
	}

	// If a path is set, we have all we need
	if rc.Path != "" {
		return nil
	}

	if len(rc.Selectors) < 1 {
		return errors.New("at least one selector is required")
	}

	if rc.Node && len(rc.FederatesWith) > 0 {
		return errors.New("node entries can not federate")
	}

	if rc.ParentID == "" && !rc.Node {
		return errors.New("a parent ID is required if the node flag is not set")
	}

	if rc.SpiffeID == "" {
		return errors.New("a SPIFFE ID is required")
	}

	if rc.TTL < 0 {
		return errors.New("a TTL is required")
	}

	// make sure all SPIFFE ID's are well formed
	rc.SpiffeID, err = idutil.NormalizeSpiffeID(rc.SpiffeID, idutil.AllowAny())
	if err != nil {
		return err
	}

	if rc.ParentID != "" {
		rc.ParentID, err = idutil.NormalizeSpiffeID(rc.ParentID, idutil.AllowAny())
		if err != nil {
			return err
		}
	}

	for i := range rc.FederatesWith {
		rc.FederatesWith[i], err = idutil.NormalizeSpiffeID(rc.FederatesWith[i], idutil.AllowAny())
		if err != nil {
			return err
		}
	}

	return nil
}

type CreateCLI struct{}

func (CreateCLI) Synopsis() string {
	return "Creates registration entries"
}

func (c CreateCLI) Help() string {
	_, err := c.newConfig([]string{"-h"})
	return err.Error()
}

func (c CreateCLI) Run(args []string) int {
	ctx := context.Background()

	config, err := c.newConfig(args)
	if err != nil {
		fmt.Println(err.Error())
		return 1
	}

	if err = config.Validate(); err != nil {
		fmt.Println(err.Error())
		return 1
	}

	var entries []*types.Entry
	if config.Path != "" {
		entries, err = parseFile(config.Path)
	} else {
		entries, err = c.parseConfig(config)
	}
	if err != nil {
		fmt.Println(err.Error())
		return 1
	}

	srvCl, err := util.NewServerClient(config.RegistrationUDSPath)
	if err != nil {
		fmt.Println(err.Error())
		return 1
	}
	defer srvCl.Release()
	cl := srvCl.NewEntryClient()

	err = createEntries(ctx, cl, entries)
	if err != nil {
		fmt.Println(err.Error())
		return 1
	}

	return 0
}

// parseConfig builds a registration entry from the given config
func (c CreateCLI) parseConfig(config *CreateConfig) ([]*types.Entry, error) {
	spiffeID, err := idStringToProto(config.SpiffeID)
	if err != nil {
		return nil, err
	}

	parentID, err := getParentID(config, spiffeID.TrustDomain)
	if err != nil {
		return nil, err
	}

	e := &types.Entry{
		ParentId:   parentID,
		SpiffeId:   spiffeID,
		Ttl:        int32(config.TTL),
		Downstream: config.Downstream,
		ExpiresAt:  config.EntryExpiry,
		DnsNames:   config.DNSNames,
	}

	selectors := []*types.Selector{}
	for _, s := range config.Selectors {
		cs, err := parseSelector(s)
		if err != nil {
			return nil, err
		}

		selectors = append(selectors, cs)
	}

	e.Selectors = selectors
	e.FederatesWith = config.FederatesWith
	e.Admin = config.Admin
	return []*types.Entry{e}, nil
}

<<<<<<< HEAD
func createEntries(ctx context.Context, c entry.EntryClient, entries []*types.Entry) error {
	resp, err := c.BatchCreateEntry(ctx, &entry.BatchCreateEntryRequest{Entries: entries})
	if err != nil {
		return err
	}

	failed := make([]*entry.BatchCreateEntryResponse_Result, 0, len(resp.Results))
	succeeded := make([]*entry.BatchCreateEntryResponse_Result, 0, len(resp.Results))
	for i, r := range resp.Results {
		switch r.Status.Code {
		case int32(codes.OK):
			succeeded = append(succeeded, r)
		default:
			// The Entry API does not include in the results the entries that
			// failed to be created, so we populate them from the request data.
			r.Entry = entries[i]
			failed = append(failed, r)
		}
	}

	// Print entries that succeeded to be created
	for _, r := range succeeded {
		printEntry(r.Entry)
	}
=======
func (CreateCLI) registerEntries(ctx context.Context, c registration.RegistrationClient, entries []*common.RegistrationEntry) error {
	for _, e := range entries {
		id, err := c.CreateEntry(ctx, e)
		if err != nil {
			fmt.Println("FAILED to create the following entry:")
			printEntry(e)
			return err
		}
>>>>>>> 91e2b1ba

	// Print entries that failed to be created
	if len(failed) > 0 {
		fmt.Printf("FAILED to create the following %s:\n", util.Pluralizer("", "entry", "entries", len(failed)))
	}
	for _, r := range failed {
		printEntry(r.Entry)
		fmt.Printf("Reason: %s\n\n", r.Status.Message)
	}

	return nil
}

func (CreateCLI) newConfig(args []string) (*CreateConfig, error) {
	f := flag.NewFlagSet("entry create", flag.ContinueOnError)
	c := &CreateConfig{}

	f.StringVar(&c.RegistrationUDSPath, "registrationUDSPath", util.DefaultSocketPath, "Registration API UDS path")
	f.StringVar(&c.ParentID, "parentID", "", "The SPIFFE ID of this record's parent")
	f.StringVar(&c.SpiffeID, "spiffeID", "", "The SPIFFE ID that this record represents")
	f.IntVar(&c.TTL, "ttl", 0, "The lifetime, in seconds, for SVIDs issued based on this registration entry")

	f.StringVar(&c.Path, "data", "", "Path to a file containing registration JSON (optional). If set to '-', read the JSON from stdin.")

	f.Var(&c.Selectors, "selector", "A colon-delimited type:value selector. Can be used more than once")
	f.Var(&c.FederatesWith, "federatesWith", "SPIFFE ID of a trust domain to federate with. Can be used more than once")

	f.BoolVar(&c.Node, "node", false, "If set, this entry will be applied to matching nodes rather than workloads")
	f.BoolVar(&c.Admin, "admin", false, "If set, the SPIFFE ID in this entry will be granted access to the Registration API")
	f.BoolVar(&c.Downstream, "downstream", false, "A boolean value that, when set, indicates that the entry describes a downstream SPIRE server")
	f.Int64Var(&c.EntryExpiry, "entryExpiry", 0, "An expiry, from epoch in seconds, for the resulting registration entry to be pruned")

	f.Var(&c.DNSNames, "dns", "A DNS name that will be included in SVIDs issued based on this entry, where appropriate. Can be used more than once")

	return c, f.Parse(args)
}

func getParentID(config *CreateConfig, td string) (*types.SPIFFEID, error) {
	// If the node flag is set, then set the Parent ID to the server's expected SPIFFE ID
	if config.Node {
		return &types.SPIFFEID{
			TrustDomain: td,
			Path:        "/spire/server",
		}, nil
	}
	return idStringToProto(config.ParentID)
}<|MERGE_RESOLUTION|>--- conflicted
+++ resolved
@@ -194,7 +194,6 @@
 	return []*types.Entry{e}, nil
 }
 
-<<<<<<< HEAD
 func createEntries(ctx context.Context, c entry.EntryClient, entries []*types.Entry) error {
 	resp, err := c.BatchCreateEntry(ctx, &entry.BatchCreateEntryRequest{Entries: entries})
 	if err != nil {
@@ -219,16 +218,6 @@
 	for _, r := range succeeded {
 		printEntry(r.Entry)
 	}
-=======
-func (CreateCLI) registerEntries(ctx context.Context, c registration.RegistrationClient, entries []*common.RegistrationEntry) error {
-	for _, e := range entries {
-		id, err := c.CreateEntry(ctx, e)
-		if err != nil {
-			fmt.Println("FAILED to create the following entry:")
-			printEntry(e)
-			return err
-		}
->>>>>>> 91e2b1ba
 
 	// Print entries that failed to be created
 	if len(failed) > 0 {
