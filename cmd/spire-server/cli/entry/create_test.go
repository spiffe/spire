package entry

import (
	"testing"

<<<<<<< HEAD
	"github.com/spiffe/spire/proto/spire/types"
	"github.com/spiffe/spire/test/spiretest"
	"github.com/spiffe/spire/test/util"
=======
	"github.com/spiffe/spire/proto/spire/common"
>>>>>>> 91e2b1ba
	"github.com/stretchr/testify/assert"
	"github.com/stretchr/testify/require"

	cmdutil "github.com/spiffe/spire/cmd/spire-server/util"
)

// TODO: Test additional scenarios

// also tests that ordering is preserved in Selectors, Federates,
// and DNS rather than sorted in some way
func TestCreateCLI(t *testing.T) {
	createdConfig, err := CreateCLI{}.newConfig([]string{
		"-parentID", "spiffe://example.org/foo",
		"-spiffeID", "spiffe://example.org/bar",
		"-ttl", "60",
		"-selector", "unix:uid:1000",
		"-selector", "unix:gid:1000",
		"-selector", "alpha:alpha:2000",
		"-selector", "zebra:zebra:2000",
		"-federatesWith", "spiffe://domainA.test",
		"-federatesWith", "spiffe://domain1.test",
		"-federatesWith", "spiffe://domain2.test",
		"-federatesWith", "spiffe://domainB.test",
		"-admin",
		"-entryExpiry", "1552410266",
		"-dns", "unu1000",
		"-dns", "ung1000",
		"-dns", "aa2000",
		"-dns", "zz2000",
	})
	require.NoError(t, err)

	c := &CreateConfig{
		RegistrationUDSPath: cmdutil.DefaultSocketPath,
		ParentID:            "spiffe://example.org/foo",
		SpiffeID:            "spiffe://example.org/bar",
		TTL:                 60,
		Selectors:           StringsFlag{"unix:uid:1000", "unix:gid:1000", "alpha:alpha:2000", "zebra:zebra:2000"},
		FederatesWith:       StringsFlag{"spiffe://domainA.test", "spiffe://domain1.test", "spiffe://domain2.test", "spiffe://domainB.test"},
		Admin:               true,
		EntryExpiry:         1552410266,
		DNSNames:            StringsFlag{"unu1000", "ung1000", "aa2000", "zz2000"},
	}

	assert.Equal(t, createdConfig, c)
}

func TestCreateParseConfig(t *testing.T) {
	c := &CreateConfig{
		RegistrationUDSPath: cmdutil.DefaultSocketPath,
		ParentID:            "spiffe://example.org/foo",
		SpiffeID:            "spiffe://example.org/bar",
		TTL:                 60,
		Selectors:           StringsFlag{"unix:uid:1000", "unix:gid:1000"},
		FederatesWith:       StringsFlag{"spiffe://domain1.test", "spiffe://domain2.test"},
		Admin:               true,
		EntryExpiry:         1552410266,
	}

	entries, err := CreateCLI{}.parseConfig(c)
	require.NoError(t, err)

	expectedEntry := &types.Entry{
		ParentId: &types.SPIFFEID{TrustDomain: "example.org", Path: "/foo"},
		SpiffeId: &types.SPIFFEID{TrustDomain: "example.org", Path: "/bar"},
		Ttl:      60,
		Selectors: []*types.Selector{
			{Type: "unix", Value: "uid:1000"},
			{Type: "unix", Value: "gid:1000"},
		},
		FederatesWith: []string{
			"spiffe://domain1.test",
			"spiffe://domain2.test",
		},
		Admin:     true,
		ExpiresAt: 1552410266,
	}

	expectedEntries := []*types.Entry{expectedEntry}
	assert.Equal(t, expectedEntries, entries)
}

func TestCreateNodeParseConfig(t *testing.T) {
	c := &CreateConfig{
		RegistrationUDSPath: cmdutil.DefaultSocketPath,
		SpiffeID:            "spiffe://example.org/bar",
		Node:                true,
		TTL:                 60,
		Selectors:           StringsFlag{"aws:sg:sg-12345"},
	}

	entries, err := CreateCLI{}.parseConfig(c)
	require.NoError(t, err)

	expectedEntry := &types.Entry{
		ParentId: &types.SPIFFEID{TrustDomain: "example.org", Path: "/spire/server"},
		SpiffeId: &types.SPIFFEID{TrustDomain: "example.org", Path: "/bar"},
		Ttl:      60,
		Selectors: []*types.Selector{
			{Type: "aws", Value: "sg:sg-12345"},
		},
		Admin: false,
	}

	expectedEntries := []*types.Entry{expectedEntry}
	assert.Equal(t, expectedEntries, entries)
}

<<<<<<< HEAD
func TestRegisterParseFile(t *testing.T) {
	p := path.Join(util.ProjectRoot(), "test/fixture/registration/good.json")
	entries, err := parseFile(p)
	require.NoError(t, err)

	entry1 := &types.Entry{
		Selectors: []*types.Selector{
			{
				Type:  "unix",
				Value: "uid:1111",
			},
		},
		SpiffeId: &types.SPIFFEID{TrustDomain: "example.org", Path: "/Blog"},
		ParentId: &types.SPIFFEID{TrustDomain: "example.org", Path: "/spire/agent/join_token/TokenBlog"},
		Ttl:      200,
		Admin:    true,
	}
	entry2 := &types.Entry{
		Selectors: []*types.Selector{
			{
				Type:  "unix",
				Value: "uid:1111",
			},
		},
		SpiffeId: &types.SPIFFEID{TrustDomain: "example.org", Path: "/Database"},
		ParentId: &types.SPIFFEID{TrustDomain: "example.org", Path: "/spire/agent/join_token/TokenDatabase"},
		Ttl:      200,
	}

	expectedEntries := []*types.Entry{
		entry1,
		entry2,
	}
	spiretest.AssertProtoListEqual(t, expectedEntries, entries)
}

=======
>>>>>>> 91e2b1ba
func TestRegisterParseSelector(t *testing.T) {
	str := "unix:uid:1000"
	s, err := parseSelector(str)
	require.NoError(t, err)
	assert.Equal(t, "unix", s.Type)
	assert.Equal(t, "uid:1000", s.Value)

	str = "unix"
	_, err = parseSelector(str)
	assert.NotNil(t, err)
}<|MERGE_RESOLUTION|>--- conflicted
+++ resolved
@@ -3,13 +3,7 @@
 import (
 	"testing"
 
-<<<<<<< HEAD
 	"github.com/spiffe/spire/proto/spire/types"
-	"github.com/spiffe/spire/test/spiretest"
-	"github.com/spiffe/spire/test/util"
-=======
-	"github.com/spiffe/spire/proto/spire/common"
->>>>>>> 91e2b1ba
 	"github.com/stretchr/testify/assert"
 	"github.com/stretchr/testify/require"
 
@@ -118,45 +112,6 @@
 	assert.Equal(t, expectedEntries, entries)
 }
 
-<<<<<<< HEAD
-func TestRegisterParseFile(t *testing.T) {
-	p := path.Join(util.ProjectRoot(), "test/fixture/registration/good.json")
-	entries, err := parseFile(p)
-	require.NoError(t, err)
-
-	entry1 := &types.Entry{
-		Selectors: []*types.Selector{
-			{
-				Type:  "unix",
-				Value: "uid:1111",
-			},
-		},
-		SpiffeId: &types.SPIFFEID{TrustDomain: "example.org", Path: "/Blog"},
-		ParentId: &types.SPIFFEID{TrustDomain: "example.org", Path: "/spire/agent/join_token/TokenBlog"},
-		Ttl:      200,
-		Admin:    true,
-	}
-	entry2 := &types.Entry{
-		Selectors: []*types.Selector{
-			{
-				Type:  "unix",
-				Value: "uid:1111",
-			},
-		},
-		SpiffeId: &types.SPIFFEID{TrustDomain: "example.org", Path: "/Database"},
-		ParentId: &types.SPIFFEID{TrustDomain: "example.org", Path: "/spire/agent/join_token/TokenDatabase"},
-		Ttl:      200,
-	}
-
-	expectedEntries := []*types.Entry{
-		entry1,
-		entry2,
-	}
-	spiretest.AssertProtoListEqual(t, expectedEntries, entries)
-}
-
-=======
->>>>>>> 91e2b1ba
 func TestRegisterParseSelector(t *testing.T) {
 	str := "unix:uid:1000"
 	s, err := parseSelector(str)
