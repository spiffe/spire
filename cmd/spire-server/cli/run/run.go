--- conflicted
+++ resolved
@@ -95,13 +95,6 @@
 	ProfilingPort    int      `hcl:"profiling_port"`
 	ProfilingFreq    int      `hcl:"profiling_freq"`
 	ProfilingNames   []string `hcl:"profiling_names"`
-
-	// Deprecated: remove in SPIRE 1.6.0
-<<<<<<< HEAD
-	OmitX509SVIDUID *bool `hcl:"omit_x509svid_uid"`
-=======
-	DefaultSVIDTTL string `hcl:"default_svid_ttl"`
->>>>>>> 0d6d64c6
 
 	UnusedKeys []string `hcl:",unusedKeys"`
 }
