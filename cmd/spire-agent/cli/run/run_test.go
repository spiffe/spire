--- conflicted
+++ resolved
@@ -728,7 +728,6 @@
 			},
 		},
 		{
-<<<<<<< HEAD
 			msg: "x509_svid_cache_max_size is set",
 			input: func(c *Config) {
 				c.Agent.Experimental.X509SVIDCacheMaxSize = 100
@@ -765,10 +764,7 @@
 			},
 		},
 		{
-			msg: "admin_socket_path not provided",
-=======
 			msg: "allowed_foreign_jwt_claims provided",
->>>>>>> 6b4e5dcb
 			input: func(c *Config) {
 				c.Agent.AllowedForeignJWTClaims = []string{"c1", "c2"}
 			},
