--- conflicted
+++ resolved
@@ -4,11 +4,7 @@
     tags:
       - 'v[0-9].[0-9]+.[0-9]+'
 env:
-<<<<<<< HEAD
-  GO_VERSION: 1.21.0
-=======
   GO_VERSION: 1.21.1
->>>>>>> 969e383d
 jobs:
   cache-deps:
     name: cache-deps (linux)
