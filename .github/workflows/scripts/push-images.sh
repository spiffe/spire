#!/usr/bin/env bash
# shellcheck shell=bash
##
## USAGE: __PROG__
##
## "__PROG__" publishes images to a registry.
##
## Usage example(s):
##   ./__PROG__ 1.5.2
##   ./__PROG__ v1.5.2
##   ./__PROG__ v1.5.2 -scratch
##   ./__PROG__ refs/tags/v1.5.2
##   ./__PROG__ refs/tags/v1.5.2 -scratch
##
## Commands
## - ./__PROG__ <version> [image-variant]   pushes images to the registry using given version.

set -e

function usage {
  grep '^##' "$0" | sed -e 's/^##//' -e "s/__PROG__/$me/" >&2
}

function normalize_path {
  # Remove all /./ sequences.
  local path=${1//\/.\//\/}
  local npath
  # Remove first dir/.. sequence.
  npath="${path//[^\/][^\/]*\/\.\.\//}"
  # Remove remaining dir/.. sequence.
  while [[ $npath != "$path" ]] ; do
    path=$npath
    npath="${path//[^\/][^\/]*\/\.\.\//}"
  done
  echo "$path"
}

me=$(basename "$0")
BASEDIR=$(dirname "$0")
ROOTDIR="$(normalize_path "$BASEDIR/../../../")"

version="$1"
if [ -z "${version}" ]; then
  usage
  echo -e "\n Errors:\n * the version must be provided." >&2
  exit 1
fi

# remove the git tag prefix
# Push the images using the version tag (without the "v" prefix).
# Also strips the refs/tags part if the GITHUB_REF variable is used.
version="${version#refs/tags/v}"
version="${version#v}"

variant="$2"
if [ -n "${variant}" ] && [ "${variant}" != "-scratch" ] ; then
  usage
  echo -e "\n Errors:\n * The only supported variant is '-scratch'." >&2
  exit 1
fi

OCI_IMAGES=(
  spire-server spire-agent oidc-discovery-provider
)

registry=gcr.io/spiffe-io
if [ "${variant}" = "-scratch" ] ; then
  org_name=$(echo "$GITHUB_REPOSITORY" | tr '/' "\n" | head -1 | tr -d "\n")
  org_name="${org_name:-spiffe}" # default to spiffe in case ran on local
  registry=ghcr.io/${org_name}
else
  # Continue publishing the non-scratch k8s-workload-registrar to GCR
  OCI_IMAGES+=( k8s-workload-registrar )
fi

echo "Pushing images ${OCI_IMAGES[*]} to ${registry} with tag ${version}".
for img in "${OCI_IMAGES[@]}"; do
  image_variant="${img}${variant}"
  oci_dir="ocidir://${ROOTDIR}oci/${image_variant}"
  image_to_push="${registry}/${img}:${version}"
<<<<<<< HEAD
  docker tag "${image_variant}:latest-local" "${image_to_push}"
  docker push "${image_to_push}"

  image_digest="$(docker inspect "${image_to_push}" --format '{{ index .RepoDigests 0 }}' | awk -F '@' '{ print $2 }')"

  cosign sign "${registry}/${img}@${image_digest}"
=======
  
  regctl image import "${oci_dir}" "${image_variant}-image.tar"
  regctl image copy "${oci_dir}" "${image_to_push}"
>>>>>>> 3b194def
done<|MERGE_RESOLUTION|>--- conflicted
+++ resolved
@@ -78,16 +78,11 @@
   image_variant="${img}${variant}"
   oci_dir="ocidir://${ROOTDIR}oci/${image_variant}"
   image_to_push="${registry}/${img}:${version}"
-<<<<<<< HEAD
-  docker tag "${image_variant}:latest-local" "${image_to_push}"
-  docker push "${image_to_push}"
-
-  image_digest="$(docker inspect "${image_to_push}" --format '{{ index .RepoDigests 0 }}' | awk -F '@' '{ print $2 }')"
-
-  cosign sign "${registry}/${img}@${image_digest}"
-=======
   
   regctl image import "${oci_dir}" "${image_variant}-image.tar"
   regctl image copy "${oci_dir}" "${image_to_push}"
->>>>>>> 3b194def
+
+  image_digest="$(jq -r '.manifests[0].digest' "${ROOTDIR}oci/${image_variant}/index.json")"
+
+  cosign sign "${registry}/${img}@${image_digest}"
 done