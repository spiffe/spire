name: PR Build
on:
  pull_request: {}
  workflow_dispatch: {}
env:
  GO_VERSION: 1.21.1
permissions:
  contents: read

jobs:
  cache-deps:
    name: cache-deps (linux)
    runs-on: ubuntu-20.04
    timeout-minutes: 30

    permissions:
      contents: read

    steps:
      - name: Checkout
        uses: actions/checkout@3df4ab11eba7bda6032a0b82a6bb43b11571feac # v4.0.0
      - name: Setup go
        uses: actions/setup-go@93397bea11091df50f3d7e59dc26a7711a8bcfbe # v4.1.0
        with:
          go-version: ${{ env.GO_VERSION }}
      - name: Setup dep cache
        uses: actions/cache@704facf57e6136b1bc63b828d79edcd491f0ee84 # v3.3.2
        with:
          path: ~/go/pkg/mod
          key: ${{ runner.os }}-go-${{ hashFiles('**/go.sum') }}
      - name: Pull go deps
        run: go mod download

  lint:
    name: lint (linux)
    runs-on: ubuntu-20.04
    needs: cache-deps
    timeout-minutes: 30

    permissions:
      contents: read

    steps:
      - name: Checkout
        uses: actions/checkout@3df4ab11eba7bda6032a0b82a6bb43b11571feac # v4.0.0
      - name: Setup go
        uses: actions/setup-go@93397bea11091df50f3d7e59dc26a7711a8bcfbe # v4.1.0
        with:
          go-version: ${{ env.GO_VERSION }}
      - name: Load cached deps
        uses: actions/cache@704facf57e6136b1bc63b828d79edcd491f0ee84 # v3.3.2
        with:
          path: ~/go/pkg/mod
          key: ${{ runner.os }}-go-${{ hashFiles('**/go.sum') }}
      - name: Setup build tool cache
        uses: actions/cache@704facf57e6136b1bc63b828d79edcd491f0ee84 # v3.3.2
        with:
          path: .build
          key: ${{ runner.os }}-tools-${{ hashFiles('.go-version','Makefile') }}
      - name: Lint
        run: make lint
      - name: Tidy check
        run: make tidy-check
      - name: Generate check
        run: make generate-check
      - name: Shell check
        run: shellcheck .github/workflows/scripts/*.sh

  unit-test:
    strategy:
      matrix:
        OS: [ubuntu-20.04, macos-latest]
    runs-on: ${{ matrix.OS }}
    needs: cache-deps
    timeout-minutes: 30

    permissions:
      contents: read

    steps:
      - name: Checkout
        uses: actions/checkout@3df4ab11eba7bda6032a0b82a6bb43b11571feac # v4.0.0
      - name: Setup go
        uses: actions/setup-go@93397bea11091df50f3d7e59dc26a7711a8bcfbe # v4.1.0
        with:
          go-version: ${{ env.GO_VERSION }}
      - name: Load cached deps
        uses: actions/cache@704facf57e6136b1bc63b828d79edcd491f0ee84 # v3.3.2
        with:
          path: ~/go/pkg/mod
          key: ${{ runner.os }}-go-${{ hashFiles('**/go.sum') }}
      - name: Run unit tests
        run: ./.github/workflows/scripts/run_unit_tests.sh

  unit-test-race-detector:
    name: unit-test (linux with race detection)
    runs-on: ubuntu-20.04
    needs: cache-deps
    timeout-minutes: 30

    permissions:
      contents: read

    steps:
      - name: Checkout
        uses: actions/checkout@3df4ab11eba7bda6032a0b82a6bb43b11571feac # v4.0.0
      - name: Setup go
        uses: actions/setup-go@93397bea11091df50f3d7e59dc26a7711a8bcfbe # v4.1.0
        with:
          go-version: ${{ env.GO_VERSION }}
      - name: Load cached deps
        uses: actions/cache@704facf57e6136b1bc63b828d79edcd491f0ee84 # v3.3.2
        with:
          path: ~/go/pkg/mod
          key: ${{ runner.os }}-go-${{ hashFiles('**/go.sum') }}
      - name: Run unit tests
        run: ./.github/workflows/scripts/run_unit_tests_under_race_detector.sh

  artifacts:
    name: artifacts (linux)
    runs-on: ubuntu-20.04
    needs: [cache-deps, images]
    timeout-minutes: 30

    permissions:
      contents: read

    steps:
      - name: Checkout
        uses: actions/checkout@3df4ab11eba7bda6032a0b82a6bb43b11571feac # v4.0.0
      - name: Setup go
        uses: actions/setup-go@93397bea11091df50f3d7e59dc26a7711a8bcfbe # v4.1.0
        with:
          go-version: ${{ env.GO_VERSION }}
<<<<<<< HEAD
      - name: Install regctl
        uses: regclient/actions/regctl-installer@b6614f5f56245066b533343a85f4109bdc38c8cc # main
      - name: Download archived images
        uses: actions/download-artifact@9bc31d5ccc31df68ecc42ccf4149144866c47d8a # v3.0.2
=======
      - name: Load cached deps
        uses: actions/cache@704facf57e6136b1bc63b828d79edcd491f0ee84 # v3.3.2
        with:
          path: ~/go/pkg/mod
          key: ${{ runner.os }}-go-${{ hashFiles('**/go.sum') }}
      - name: Load cached build tools
        uses: actions/cache@704facf57e6136b1bc63b828d79edcd491f0ee84 # v3.3.2
>>>>>>> 2b392e83
        with:
          name: images
          path: .
      - name: Expand archived images
        run: |
          tar xvf images.tar.gz
      - name: Build artifacts
        run: ./.github/workflows/scripts/build_artifacts.sh ${{ runner.os }}
      - name: Archive artifacts
        uses: actions/upload-artifact@a8a3f3ad30e3422c9c7b888a15615d19a852ae32 # v3
        with:
          name: binaries
          path: ./artifacts/

  images:
    name: images (linux)
    runs-on: ubuntu-20.04
    needs: [cache-deps]
    timeout-minutes: 30

    permissions:
      contents: read

    steps:
      - name: Checkout
        uses: actions/checkout@3df4ab11eba7bda6032a0b82a6bb43b11571feac # v4.0.0
      - name: Setup go
        uses: actions/setup-go@93397bea11091df50f3d7e59dc26a7711a8bcfbe # v4.1.0
        with:
          go-version: ${{ env.GO_VERSION }}
      - name: Load cached deps
        uses: actions/cache@704facf57e6136b1bc63b828d79edcd491f0ee84 # v3.3.2
        with:
          path: ~/go/pkg/mod
          key: ${{ runner.os }}-go-${{ hashFiles('**/go.sum') }}
      - name: Load cached build tools
        uses: actions/cache@704facf57e6136b1bc63b828d79edcd491f0ee84 # v3.3.2
        with:
          path: .build
          key: ${{ runner.os }}-tools-${{ hashFiles('.go-version','Makefile') }}
      - name: Set up QEMU
        uses: docker/setup-qemu-action@68827325e0b33c7199eb31dd4e31fbe9023e06e3 # v3.0.0
      - name: Set up Docker Buildx
        uses: docker/setup-buildx-action@f95db51fddba0c2d1ec667646a06c2ce06100226 # v3.0.0
      - name: Build images
        run: make images-no-load
      - name: Export images
        run: tar -czvf images.tar.gz *-image.tar
      - name: Archive images
        uses: actions/upload-artifact@a8a3f3ad30e3422c9c7b888a15615d19a852ae32 # v3
        with:
          name: images
          path: images.tar.gz

  images-windows:
    name: images (windows)
    runs-on: windows-2022
    needs: artifact-windows
    timeout-minutes: 45

    permissions:
      contents: read

    steps:
      - name: Checkout
        uses: actions/checkout@3df4ab11eba7bda6032a0b82a6bb43b11571feac # v4.0.0
      - name: Download artifacts
        uses: actions/download-artifact@9bc31d5ccc31df68ecc42ccf4149144866c47d8a # v3.0.2
        with:
          name: bin-windows
          path: ./bin/
      - name: Build images
        run: make images-windows
      - name: Export images
        run: |
          docker save spire-server-windows:latest-local spire-agent-windows:latest-local oidc-discovery-provider-windows:latest-local -o images-windows.tar
          gzip images-windows.tar
      - name: Archive images
        uses: actions/upload-artifact@a8a3f3ad30e3422c9c7b888a15615d19a852ae32 # v3
        with:
          name: images-windows
          path: images-windows.tar.gz

  build-matrix:
    name: Build matrix
    runs-on: ubuntu-20.04
    needs: [cache-deps]
    permissions:
      contents: read
    steps:
      - name: Checkout
        uses: actions/checkout@3df4ab11eba7bda6032a0b82a6bb43b11571feac # v4.0.0
      - id: set-matrix
        name: Collect versions
        run: |
          json_array=$(bash ./.github/workflows/scripts/find_k8s.sh)
          echo "test=$json_array" >> $GITHUB_OUTPUT
          echo "Collected tests: $json_array"

    outputs:
      test: ${{ steps.set-matrix.outputs.test }}
  

  integration:
    name: integration (linux)
    runs-on: ubuntu-20.04
    needs: [cache-deps, images]
    timeout-minutes: 45

    permissions:
      contents: read

    strategy:
      fail-fast: false
      matrix:
        num_runners: [5]
        runner_id: [1, 2, 3, 4, 5]
    steps:
      - name: Checkout
        uses: actions/checkout@3df4ab11eba7bda6032a0b82a6bb43b11571feac # v4.0.0
        with:
          # The "upgrade" integration test needs the history to ensure
          # that the version number in the source code has been bumped as
          # expected. This action does not fetch tags unless we supply a
          # fetch depth of zero.
          fetch-depth: 0
      - name: Setup go
        uses: actions/setup-go@93397bea11091df50f3d7e59dc26a7711a8bcfbe # v4.1.0
        with:
          go-version: ${{ env.GO_VERSION }}
      - name: Install regctl
        uses: regclient/actions/regctl-installer@b6614f5f56245066b533343a85f4109bdc38c8cc # main
      - name: Load cached deps
        uses: actions/cache@704facf57e6136b1bc63b828d79edcd491f0ee84 # v3.3.2
        with:
          path: ~/go/pkg/mod
          key: ${{ runner.os }}-go-${{ hashFiles('**/go.sum') }}
      - name: Load cached build tools
        uses: actions/cache@704facf57e6136b1bc63b828d79edcd491f0ee84 # v3.3.2
        with:
          path: .build
          key: ${{ runner.os }}-tools-${{ hashFiles('.go-version','Makefile') }}
      - name: Download archived images
        uses: actions/download-artifact@9bc31d5ccc31df68ecc42ccf4149144866c47d8a # v3.0.2
        with:
          name: images
          path: .
      - name: Load archived images
        run: |
          tar xvf images.tar.gz
          make load-images
      - name: Run integration tests
        env:
          NUM_RUNNERS: ${{ matrix.num_runners }}
          THIS_RUNNER: ${{ matrix.runner_id }}
          TERM: dumb
          CICD_TARGET_BRANCH: ${{ github.event.pull_request.base.ref }}
        run: ./.github/workflows/scripts/split.sh | xargs ./test/integration/test.sh



  integration-k8s:
    name: integration-k8s
    runs-on: ubuntu-20.04
    needs: [cache-deps, images, build-matrix]
    timeout-minutes: 45

    permissions:
      contents: read

    strategy:
      fail-fast: false
      matrix:
         num_runners: [1]
         runner_id: [1]
         #Test elements should be added as [KubeCTLVersion, K8s-image, KindVersion]
         test: ${{ fromJson(needs.build-matrix.outputs.test) }}
    steps:
      - name: Checkout
        uses: actions/checkout@3df4ab11eba7bda6032a0b82a6bb43b11571feac # v4.0.0
        with:
          # The "upgrade" integration test needs the history to ensure
          # that the version number in the source code has been bumped as
          # expected. This action does not fetch tags unless we supply a
          # fetch depth of zero.
          fetch-depth: 0
      - name: Setup go
        uses: actions/setup-go@93397bea11091df50f3d7e59dc26a7711a8bcfbe # v4.1.0
        with:
          go-version: ${{ env.GO_VERSION }}
      - name: Install regctl
        uses: regclient/actions/regctl-installer@b6614f5f56245066b533343a85f4109bdc38c8cc # main
      - name: Load cached deps
        uses: actions/cache@704facf57e6136b1bc63b828d79edcd491f0ee84 # v3.3.2
        with:
          path: ~/go/pkg/mod
          key: ${{ runner.os }}-go-${{ hashFiles('**/go.sum') }}
      - name: Load cached build tools
        uses: actions/cache@704facf57e6136b1bc63b828d79edcd491f0ee84 # v3.3.2
        with:
          path: .build
          key: ${{ runner.os }}-tools-${{ hashFiles('.go-version','Makefile') }}
      - name: Download archived images
        uses: actions/download-artifact@9bc31d5ccc31df68ecc42ccf4149144866c47d8a # v3.0.2
        with:
          name: images
          path: .
      - name: Load archived images
        run: |
          tar xvf images.tar.gz
          make load-images
      - name: Run k8s integration
        env:
          NUM_RUNNERS: ${{ matrix.num_runners }}
          THIS_RUNNER: ${{ matrix.runner_id }}
          KUBECTLVERSION: ${{ matrix.test[0] }}
          K8SIMAGE: ${{ matrix.test[1] }}
          KINDVERSION: ${{ matrix.test[2] }}
          TERM: dumb
          CICD_TARGET_BRANCH: ${{ github.event.pull_request.base.ref }}
        run: ./.github/workflows/scripts/split_k8s.sh | xargs ./test/integration/test-k8s.sh


  integration-windows:
    name: integration (windows)
    runs-on: windows-2022
    needs: images-windows
    timeout-minutes: 45

    permissions:
      contents: read

    defaults:
      run:
        shell: msys2 {0}
    steps:
      - name: Checkout
        uses: actions/checkout@3df4ab11eba7bda6032a0b82a6bb43b11571feac # v4.0.0
      - name: Setup go
        uses: actions/setup-go@93397bea11091df50f3d7e59dc26a7711a8bcfbe # v4.1.0
        with:
          go-version: ${{ env.GO_VERSION }}
      - name: Load cached deps
        uses: actions/cache@704facf57e6136b1bc63b828d79edcd491f0ee84 # v3.3.2
        with:
          path: ~/go/pkg/mod
          key: ${{ runner.os }}-go-${{ hashFiles('**/go.sum') }}
      - name: Load cached build tools
        uses: actions/cache@704facf57e6136b1bc63b828d79edcd491f0ee84 # v3.3.2
        with:
          path: .build
          key: ${{ runner.os }}-tools-${{ hashFiles('.go-version','Makefile') }}
      - name: Install msys2
        uses: msys2/setup-msys2@07aeda7763550b267746a772dcea5e5ac3340b36 # v2
        with:
          msystem: MINGW64
          update: true
          path-type: inherit
          install: >-
            git base-devel mingw-w64-x86_64-toolchain unzip
      - name: Download archived images
        uses: actions/download-artifact@9bc31d5ccc31df68ecc42ccf4149144866c47d8a # v3.0.2
        with:
          name: images-windows
          path: .
      - name: Load archived images
        run: docker load -i images-windows.tar.gz
      - name: Run integration tests
        # Run all tests for now
        run: make integration-windows

  cache-deps-windows:
    name: cache-deps (windows)
    runs-on: windows-2022
    timeout-minutes: 45

    permissions:
      contents: read

    steps:
      - name: Checkout
        uses: actions/checkout@3df4ab11eba7bda6032a0b82a6bb43b11571feac # v4.0.0
      - name: Setup go
        uses: actions/setup-go@93397bea11091df50f3d7e59dc26a7711a8bcfbe # v4.1.0
        with:
          go-version: ${{ env.GO_VERSION }}
      - name: Setup dep cache
        uses: actions/cache@704facf57e6136b1bc63b828d79edcd491f0ee84 # v3.3.2
        with:
          path: ~/go/pkg/mod
          key: ${{ runner.os }}-go-${{ hashFiles('**/go.sum') }}
      - name: Pull go deps
        run: go mod download

  lint-windows:
    name: lint (windows)
    runs-on: windows-2022
    needs: cache-deps-windows
    timeout-minutes: 45

    permissions:
      contents: read

    defaults:
      run:
        shell: msys2 {0}
    steps:
      - name: Checkout
        uses: actions/checkout@3df4ab11eba7bda6032a0b82a6bb43b11571feac # v4.0.0
      - name: Setup go
        uses: actions/setup-go@93397bea11091df50f3d7e59dc26a7711a8bcfbe # v4.1.0
        with:
          go-version: ${{ env.GO_VERSION }}
      - name: Load cached deps
        uses: actions/cache@704facf57e6136b1bc63b828d79edcd491f0ee84 # v3.3.2
        with:
          path: ~/go/pkg/mod
          key: ${{ runner.os }}-go-${{ hashFiles('**/go.sum') }}
      - name: Setup build tool cache
        uses: actions/cache@704facf57e6136b1bc63b828d79edcd491f0ee84 # v3.3.2
        with:
          path: .build
          key: ${{ runner.os }}-tools-${{ hashFiles('.go-version','Makefile') }}
      - name: Install msys2
        uses: msys2/setup-msys2@07aeda7763550b267746a772dcea5e5ac3340b36 # v2
        with:
          msystem: MINGW64
          update: true
          install: >-
            git base-devel mingw-w64-x86_64-toolchain unzip
      - name: Lint
        run: make lint-code
      - name: Tidy check
        run: make tidy-check
      - name: Generate check
        run: make generate-check

  unit-test-windows:
    name: unit-test (windows)
    runs-on: windows-2022
    needs: cache-deps-windows
    timeout-minutes: 45

    permissions:
      contents: read

    defaults:
      run:
        shell: msys2 {0}
    steps:
      - name: Checkout
        uses: actions/checkout@3df4ab11eba7bda6032a0b82a6bb43b11571feac # v4.0.0
      - name: Setup go
        uses: actions/setup-go@93397bea11091df50f3d7e59dc26a7711a8bcfbe # v4.1.0
        with:
          go-version: ${{ env.GO_VERSION }}
      - name: Load cached deps
        uses: actions/cache@704facf57e6136b1bc63b828d79edcd491f0ee84 # v3.3.2
        with:
          path: ~/go/pkg/mod
          key: ${{ runner.os }}-go-${{ hashFiles('**/go.sum') }}
      - name: Install msys2
        uses: msys2/setup-msys2@07aeda7763550b267746a772dcea5e5ac3340b36 # v2
        with:
          msystem: MINGW64
          update: true
          install: >-
            git base-devel mingw-w64-x86_64-toolchain unzip
      - name: Run unit tests
        run: ./.github/workflows/scripts/run_unit_tests.sh

  artifact-windows:
    name: artifact (windows)
    runs-on: windows-2022
    needs: cache-deps-windows
    timeout-minutes: 45

    permissions:
      contents: read

    defaults:
      run:
        shell: msys2 {0}
    steps:
      - name: Checkout
        uses: actions/checkout@3df4ab11eba7bda6032a0b82a6bb43b11571feac # v4.0.0
      - name: Setup go
        uses: actions/setup-go@93397bea11091df50f3d7e59dc26a7711a8bcfbe # v4.1.0
        with:
          go-version: ${{ env.GO_VERSION }}
      - name: Load cached deps
        uses: actions/cache@704facf57e6136b1bc63b828d79edcd491f0ee84 # v3.3.2
        with:
          path: ~/go/pkg/mod
          key: ${{ runner.os }}-go-${{ hashFiles('**/go.sum') }}
      - name: Load cached build tools
        uses: actions/cache@704facf57e6136b1bc63b828d79edcd491f0ee84 # v3.3.2
        with:
          path: .build
          key: ${{ runner.os }}-tools-${{ hashFiles('.go-version','Makefile') }}
      - name: Install msys2
        uses: msys2/setup-msys2@07aeda7763550b267746a772dcea5e5ac3340b36 # v2
        with:
          msystem: MINGW64
          update: true
          install: >-
            git base-devel mingw-w64-x86_64-toolchain zip unzip
      - name: Build binaries
        run: make build
      - name: Build artifacts
        run: ./.github/workflows/scripts/build_artifacts.sh ${{ runner.os }}
      - name: Archive binaries
        uses: actions/upload-artifact@a8a3f3ad30e3422c9c7b888a15615d19a852ae32 # v3
        with:
          name: bin-windows
          path: ./bin/
      - name: Archive artifacts
        uses: actions/upload-artifact@a8a3f3ad30e3422c9c7b888a15615d19a852ae32 # v3
        with:
          name: binaries
          path: ./artifacts/

  success:
    runs-on: ubuntu-20.04
    needs: [lint, unit-test, unit-test-race-detector, artifacts, integration, lint-windows, unit-test-windows, artifact-windows, integration-windows]
    timeout-minutes: 30
    permissions:
      contents: read
    steps:
      - name: Declare victory!
        run: echo "# Successful" >> $GITHUB_STEP_SUMMARY<|MERGE_RESOLUTION|>--- conflicted
+++ resolved
@@ -132,20 +132,10 @@
         uses: actions/setup-go@93397bea11091df50f3d7e59dc26a7711a8bcfbe # v4.1.0
         with:
           go-version: ${{ env.GO_VERSION }}
-<<<<<<< HEAD
       - name: Install regctl
         uses: regclient/actions/regctl-installer@b6614f5f56245066b533343a85f4109bdc38c8cc # main
       - name: Download archived images
         uses: actions/download-artifact@9bc31d5ccc31df68ecc42ccf4149144866c47d8a # v3.0.2
-=======
-      - name: Load cached deps
-        uses: actions/cache@704facf57e6136b1bc63b828d79edcd491f0ee84 # v3.3.2
-        with:
-          path: ~/go/pkg/mod
-          key: ${{ runner.os }}-go-${{ hashFiles('**/go.sum') }}
-      - name: Load cached build tools
-        uses: actions/cache@704facf57e6136b1bc63b828d79edcd491f0ee84 # v3.3.2
->>>>>>> 2b392e83
         with:
           name: images
           path: .
